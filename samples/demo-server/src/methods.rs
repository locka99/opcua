// OPCUA for Rust
// SPDX-License-Identifier: MPL-2.0
// Copyright (C) 2017-2020 Adam Lock

//! A sample method

use opcua_server::{
    address_space::method::MethodBuilder, callbacks, prelude::*, session::Session,
};

pub fn add_methods(server: &mut Server, ns: u16) {
    let address_space = server.address_space();
    let mut address_space = address_space.write().unwrap();

    let object_id = NodeId::new(ns, "Functions");
    ObjectBuilder::new(&object_id, "Functions", "Functions")
        .event_notifier(EventNotifier::SUBSCRIBE_TO_EVENTS)
        .organized_by(ObjectId::ObjectsFolder)
        .insert(&mut address_space);

    // NoOp has 0 inputs and 0 outputs
    let fn_node_id = NodeId::new(ns, "NoOp");
    MethodBuilder::new(&fn_node_id, "NoOp", "NoOp")
        .component_of(object_id.clone())
        .callback(Box::new(NoOp))
        .insert(&mut address_space);

    // HelloWorld has 0 inputs and 1 output - returns "Hello World" in a result parameter
    let fn_node_id = NodeId::new(ns, "HelloWorld");
    MethodBuilder::new(&fn_node_id, "HelloWorld", "HelloWorld")
        .component_of(object_id.clone())
        .output_args(&mut address_space, &[("Result", DataTypeId::String).into()])
        .callback(Box::new(HelloWorld))
        .insert(&mut address_space);

    // HelloX has 1 one input and 1 output - "Hello Foo" in a result parameter
    let fn_node_id = NodeId::new(ns, "HelloX");
    MethodBuilder::new(&fn_node_id, "HelloX", "HelloX")
        .component_of(object_id.clone())
        .input_args(
            &mut address_space,
            &[("YourName", DataTypeId::String).into()],
        )
        .output_args(&mut address_space, &[("Result", DataTypeId::String).into()])
        .callback(Box::new(HelloX))
        .insert(&mut address_space);

    // Boop has 1 one input and 0 output
    let fn_node_id = NodeId::new(ns, "Boop");
    MethodBuilder::new(&fn_node_id, "Boop", "Boop")
        .component_of(object_id.clone())
        .input_args(&mut address_space, &[("Ping", DataTypeId::String).into()])
        .callback(Box::new(HelloX))
        .insert(&mut address_space);
}

struct NoOp;

impl callbacks::Method for NoOp {
<<<<<<< HEAD
    fn call(
        &mut self,
        _session: &mut Session,
        _request: &CallMethodRequest,
    ) -> Result<CallMethodResult, StatusCode> {
=======
    fn call(&mut self, _session: &mut Session, _request: &CallMethodRequest) -> Result<CallMethodResult, StatusCode> {
        debug!("NoOp method called");
>>>>>>> 037753e3
        Ok(CallMethodResult {
            status_code: StatusCode::Good,
            input_argument_results: None,
            input_argument_diagnostic_infos: None,
            output_arguments: None,
        })
    }
}

struct Boop;

impl callbacks::Method for Boop {
    fn call(
        &mut self,
        _session: &mut Session,
        request: &CallMethodRequest,
    ) -> Result<CallMethodResult, StatusCode> {
        // Validate input to be a string
        debug!("Boop method called");
        let in1_status = if let Some(ref input_arguments) = request.input_arguments {
            if let Some(in1) = input_arguments.get(0) {
                if let Variant::String(_) = in1 {
                    StatusCode::Good
                } else {
                    StatusCode::BadInvalidArgument
                }
            } else if input_arguments.len() == 0 {
                return Err(StatusCode::BadArgumentsMissing);
            } else {
                // Shouldn't get here because there is 1 argument
                return Err(StatusCode::BadTooManyArguments);
            }
        } else {
            return Err(StatusCode::BadArgumentsMissing);
        };

        let status_code = if in1_status.is_good() { StatusCode::Good } else { StatusCode::BadInvalidArgument };

        Ok(CallMethodResult {
            status_code,
            input_argument_results: Some(vec![in1_status]),
            input_argument_diagnostic_infos: None,
            output_arguments: None,
        })
    }
}

struct HelloWorld;

impl callbacks::Method for HelloWorld {
<<<<<<< HEAD
    fn call(
        &mut self,
        _session: &mut Session,
        _request: &CallMethodRequest,
    ) -> Result<CallMethodResult, StatusCode> {
=======
    fn call(&mut self, _session: &mut Session, _request: &CallMethodRequest) -> Result<CallMethodResult, StatusCode> {
        debug!("HelloWorld method called");
>>>>>>> 037753e3
        let message = format!("Hello World!");
        Ok(CallMethodResult {
            status_code: StatusCode::Good,
            input_argument_results: None,
            input_argument_diagnostic_infos: None,
            output_arguments: Some(vec![Variant::from(message)]),
        })
    }
}

struct HelloX;

impl callbacks::Method for HelloX {
<<<<<<< HEAD
    fn call(
        &mut self,
        _session: &mut Session,
        request: &CallMethodRequest,
    ) -> Result<CallMethodResult, StatusCode> {
=======
    fn call(&mut self, _session: &mut Session, request: &CallMethodRequest) -> Result<CallMethodResult, StatusCode> {
        debug!("HelloX method called");
>>>>>>> 037753e3
        // Validate input to be a string
        let mut out1 = Variant::Empty;
        let in1_status = if let Some(ref input_arguments) = request.input_arguments {
            if let Some(in1) = input_arguments.get(0) {
                if let Variant::String(in1) = in1 {
                    out1 = Variant::from(format!("Hello {}!", &in1));
                    StatusCode::Good
                } else {
                    StatusCode::BadTypeMismatch
                }
            } else if input_arguments.len() == 0 {
                return Err(StatusCode::BadArgumentsMissing);
            } else {
                // Shouldn't get here because there is 1 argument
                return Err(StatusCode::BadTooManyArguments);
            }
        } else {
            return Err(StatusCode::BadArgumentsMissing);
        };

        let status_code = if in1_status.is_good() { StatusCode::Good } else { StatusCode::BadInvalidArgument };

        Ok(CallMethodResult {
            status_code,
            input_argument_results: Some(vec![in1_status]),
            input_argument_diagnostic_infos: None,
            output_arguments: Some(vec![out1]),
        })
    }
}<|MERGE_RESOLUTION|>--- conflicted
+++ resolved
@@ -5,7 +5,10 @@
 //! A sample method
 
 use opcua_server::{
-    address_space::method::MethodBuilder, callbacks, prelude::*, session::Session,
+    address_space::method::MethodBuilder,
+    callbacks,
+    prelude::*,
+    session::Session,
 };
 
 pub fn add_methods(server: &mut Server, ns: u16) {
@@ -29,7 +32,9 @@
     let fn_node_id = NodeId::new(ns, "HelloWorld");
     MethodBuilder::new(&fn_node_id, "HelloWorld", "HelloWorld")
         .component_of(object_id.clone())
-        .output_args(&mut address_space, &[("Result", DataTypeId::String).into()])
+        .output_args(&mut address_space, &[
+            ("Result", DataTypeId::String).into()
+        ])
         .callback(Box::new(HelloWorld))
         .insert(&mut address_space);
 
@@ -37,11 +42,12 @@
     let fn_node_id = NodeId::new(ns, "HelloX");
     MethodBuilder::new(&fn_node_id, "HelloX", "HelloX")
         .component_of(object_id.clone())
-        .input_args(
-            &mut address_space,
-            &[("YourName", DataTypeId::String).into()],
-        )
-        .output_args(&mut address_space, &[("Result", DataTypeId::String).into()])
+        .input_args(&mut address_space, &[
+            ("YourName", DataTypeId::String).into()
+        ])
+        .output_args(&mut address_space, &[
+            ("Result", DataTypeId::String).into()
+        ])
         .callback(Box::new(HelloX))
         .insert(&mut address_space);
 
@@ -49,7 +55,9 @@
     let fn_node_id = NodeId::new(ns, "Boop");
     MethodBuilder::new(&fn_node_id, "Boop", "Boop")
         .component_of(object_id.clone())
-        .input_args(&mut address_space, &[("Ping", DataTypeId::String).into()])
+        .input_args(&mut address_space, &[
+            ("Ping", DataTypeId::String).into()
+        ])
         .callback(Box::new(HelloX))
         .insert(&mut address_space);
 }
@@ -57,16 +65,8 @@
 struct NoOp;
 
 impl callbacks::Method for NoOp {
-<<<<<<< HEAD
-    fn call(
-        &mut self,
-        _session: &mut Session,
-        _request: &CallMethodRequest,
-    ) -> Result<CallMethodResult, StatusCode> {
-=======
     fn call(&mut self, _session: &mut Session, _request: &CallMethodRequest) -> Result<CallMethodResult, StatusCode> {
         debug!("NoOp method called");
->>>>>>> 037753e3
         Ok(CallMethodResult {
             status_code: StatusCode::Good,
             input_argument_results: None,
@@ -79,11 +79,7 @@
 struct Boop;
 
 impl callbacks::Method for Boop {
-    fn call(
-        &mut self,
-        _session: &mut Session,
-        request: &CallMethodRequest,
-    ) -> Result<CallMethodResult, StatusCode> {
+    fn call(&mut self, _session: &mut Session, request: &CallMethodRequest) -> Result<CallMethodResult, StatusCode> {
         // Validate input to be a string
         debug!("Boop method called");
         let in1_status = if let Some(ref input_arguments) = request.input_arguments {
@@ -117,16 +113,8 @@
 struct HelloWorld;
 
 impl callbacks::Method for HelloWorld {
-<<<<<<< HEAD
-    fn call(
-        &mut self,
-        _session: &mut Session,
-        _request: &CallMethodRequest,
-    ) -> Result<CallMethodResult, StatusCode> {
-=======
     fn call(&mut self, _session: &mut Session, _request: &CallMethodRequest) -> Result<CallMethodResult, StatusCode> {
         debug!("HelloWorld method called");
->>>>>>> 037753e3
         let message = format!("Hello World!");
         Ok(CallMethodResult {
             status_code: StatusCode::Good,
@@ -140,16 +128,8 @@
 struct HelloX;
 
 impl callbacks::Method for HelloX {
-<<<<<<< HEAD
-    fn call(
-        &mut self,
-        _session: &mut Session,
-        request: &CallMethodRequest,
-    ) -> Result<CallMethodResult, StatusCode> {
-=======
     fn call(&mut self, _session: &mut Session, request: &CallMethodRequest) -> Result<CallMethodResult, StatusCode> {
         debug!("HelloX method called");
->>>>>>> 037753e3
         // Validate input to be a string
         let mut out1 = Variant::Empty;
         let in1_status = if let Some(ref input_arguments) = request.input_arguments {
