// OPCUA for Rust
// SPDX-License-Identifier: MPL-2.0
// Copyright (C) 2017-2020 Adam Lock

//! Security policy is the symmetric, asymmetric encryption / decryption + signing / verification
//! algorithms to use and enforce for the current session.
<<<<<<< HEAD
use opcua_types::{constants, status_code::StatusCode, ByteString};
use openssl::hash as openssl_hash;
use std::fmt;
use std::str::FromStr;
=======
use std::fmt;
use std::str::FromStr;

use openssl::hash as openssl_hash;

use opcua_types::{
    ByteString,
    constants,
    status_code::StatusCode,
};
>>>>>>> 037753e3

use crate::{
    aeskey::AesKey,
    hash,
    pkey::{KeySize, PrivateKey, PublicKey, RsaPadding},
    random, SHA1_SIZE, SHA256_SIZE,
};

// These are constants that govern the different encryption / signing modes for OPC UA. In some
// cases these algorithm string constants will be passed over the wire and code needs to test the
// string to see if the algorithm is supported.

/// Aes128-Sha256-RsaOaep security policy
///
///   AsymmetricEncryptionAlgorithm_RSA-PKCS15-SHA2-256
///   AsymmetricSignatureAlgorithm_RSA-OAEP-SHA1
///   CertificateSignatureAlgorithm_RSA-PKCS15-SHA2-256
///   KeyDerivationAlgorithm_P-SHA2-256
///   SymmetricEncryptionAlgorithm_AES128-CBC
///   SymmetricSignatureAlgorithm_HMAC-SHA2-256
///
/// # Limits
///
///   DerivedSignatureKeyLength – 256 bits
///   AsymmetricKeyLength - 2048-4096 bits
///   SecureChannelNonceLength - 32 bytes
mod aes_128_sha_256_rsa_oaep {
    use crate::algorithms::*;

    pub const SECURITY_POLICY: &str = "Aes128-Sha256-RsaOaep";
    pub const SECURITY_POLICY_URI: &str =
        "http://opcfoundation.org/UA/SecurityPolicy#Aes128_Sha256_RsaOaep";

    pub const SYMMETRIC_SIGNATURE_ALGORITHM: &str = DSIG_HMAC_SHA256;
    pub const ASYMMETRIC_SIGNATURE_ALGORITHM: &str = DSIG_RSA_SHA256;
    pub const ASYMMETRIC_ENCRYPTION_ALGORITHM: &str = ENC_RSA_15;
    pub const DERIVED_SIGNATURE_KEY_LENGTH: usize = 256;
    pub const ASYMMETRIC_KEY_LENGTH: (usize, usize) = (2048, 4096);
}

/// Aes256-Sha256-RsaPss security policy
///
///   AsymmetricEncryptionAlgorithm_RSA-OAEP-SHA2-256
///   AsymmetricSignatureAlgorithm_RSA-PSS -SHA2-256
///   CertificateSignatureAlgorithm_ RSA-PKCS15-SHA2-256
///   KeyDerivationAlgorithm_P-SHA2-256
///   SymmetricEncryptionAlgorithm_AES256-CBC
///   SymmetricSignatureAlgorithm_HMAC-SHA2-256
///
/// # Limits
///
///   DerivedSignatureKeyLength – 256 bits
///   AsymmetricKeyLength - 2048-4096 bits
///   SecureChannelNonceLength - 32 bytes
mod aes_256_sha_256_rsa_pss {
    use crate::algorithms::*;

    pub const SECURITY_POLICY: &str = "Aes256-Sha256-RsaPss";
    pub const SECURITY_POLICY_URI: &str =
        "http://opcfoundation.org/UA/SecurityPolicy#Aes256_Sha256_RsaPss";

    pub const SYMMETRIC_SIGNATURE_ALGORITHM: &str = DSIG_HMAC_SHA256;
    pub const ASYMMETRIC_SIGNATURE_ALGORITHM: &str = DSIG_RSA_PSS_SHA2_256;
    pub const ASYMMETRIC_ENCRYPTION_ALGORITHM: &str = ENC_RSA_OAEP;
    pub const DERIVED_SIGNATURE_KEY_LENGTH: usize = 256;
    pub const ASYMMETRIC_KEY_LENGTH: (usize, usize) = (2048, 4096);
}

/// Basic256Sha256 security policy
///
///   AsymmetricEncryptionAlgorithm_RSA-OAEP-SHA1
///   AsymmetricSignatureAlgorithm_RSA-PKCS15-SHA2-256
///   CertificateSignatureAlgorithm_RSA-PKCS15-SHA2-256
///   KeyDerivationAlgorithm_P-SHA2-256
///   SymmetricEncryptionAlgorithm_AES256-CBC
///   SymmetricSignatureAlgorithm_HMAC-SHA2-256
///
/// # Limits
///
///   DerivedSignatureKeyLength – 256 bits
///   AsymmetricKeyLength - 2048-4096 bits
///   SecureChannelNonceLength - 32 bytes
mod basic_256_sha_256 {
    use crate::algorithms::*;

    pub const SECURITY_POLICY: &str = "Basic256Sha256";
    pub const SECURITY_POLICY_URI: &str =
        "http://opcfoundation.org/UA/SecurityPolicy#Basic256Sha256";

    pub const SYMMETRIC_SIGNATURE_ALGORITHM: &str = DSIG_HMAC_SHA256;
    pub const ASYMMETRIC_SIGNATURE_ALGORITHM: &str = DSIG_RSA_SHA256;
    pub const ASYMMETRIC_ENCRYPTION_ALGORITHM: &str = ENC_RSA_OAEP;
    pub const DERIVED_SIGNATURE_KEY_LENGTH: usize = 256;
    pub const ASYMMETRIC_KEY_LENGTH: (usize, usize) = (2048, 4096);
}

/// Basic128Rsa15 security policy (deprecated in OPC UA 1.04)
///
///   AsymmetricSignatureAlgorithm – RsaSha1 – (http://www.w3.org/2000/09/xmldsig#rsa-sha1).
///   AsymmetricEncryptionAlgorithm – Rsa15 – (http://www.w3.org/2001/04/xmlenc#rsa-1_5).
///   SymmetricSignatureAlgorithm – HmacSha1 – (http://www.w3.org/2000/09/xmldsig#hmac-sha1).
///   SymmetricEncryptionAlgorithm – Aes128 – (http://www.w3.org/2001/04/xmlenc#aes128-cbc).
///   KeyDerivationAlgorithm – PSha1 – (http://docs.oasis-open.org/ws-sx/ws-secureconversation/200512/dk/p_sha1).
///
/// # Limits
///
///   DerivedSignatureKeyLength – 128 bits
///   AsymmetricKeyLength - 1024-2048 bits
///   SecureChannelNonceLength - 16 bytes
mod basic_128_rsa_15 {
    use crate::algorithms::*;

    pub const SECURITY_POLICY: &str = "Basic128Rsa15";
    pub const SECURITY_POLICY_URI: &str =
        "http://opcfoundation.org/UA/SecurityPolicy#Basic128Rsa15";

    pub const SYMMETRIC_SIGNATURE_ALGORITHM: &str = DSIG_HMAC_SHA1;
    pub const ASYMMETRIC_SIGNATURE_ALGORITHM: &str = DSIG_RSA_SHA1;
    pub const ASYMMETRIC_ENCRYPTION_ALGORITHM: &str = ENC_RSA_15;
    pub const DERIVED_SIGNATURE_KEY_LENGTH: usize = 128;
    pub const ASYMMETRIC_KEY_LENGTH: (usize, usize) = (1024, 2048);
}

/// Basic256 security policy (deprecated in OPC UA 1.04)
///
///   AsymmetricSignatureAlgorithm – RsaSha1 – (http://www.w3.org/2000/09/xmldsig#rsa-sha1).
///   AsymmetricEncryptionAlgorithm – RsaOaep – (http://www.w3.org/2001/04/xmlenc#rsa-oaep).
///   SymmetricSignatureAlgorithm – HmacSha1 – (http://www.w3.org/2000/09/xmldsig#hmac-sha1).
///   SymmetricEncryptionAlgorithm – Aes256 – (http://www.w3.org/2001/04/xmlenc#aes256-cbc).
///   KeyDerivationAlgorithm – PSha1 – (http://docs.oasis-open.org/ws-sx/ws-secureconversation/200512/dk/p_sha1).
///
/// # Limits
///
///   DerivedSignatureKeyLength – 192 bits
///   AsymmetricKeyLength - 1024-2048 bits
///   SecureChannelNonceLength - 32 bytes
mod basic_256 {
    use crate::algorithms::*;

    pub const SECURITY_POLICY: &str = "Basic256";
    pub const SECURITY_POLICY_URI: &str =
        "http://opcfoundation.org/UA/SecurityPolicy#Basic256";

    pub const SYMMETRIC_SIGNATURE_ALGORITHM: &str = DSIG_HMAC_SHA1;
    pub const ASYMMETRIC_SIGNATURE_ALGORITHM: &str = DSIG_RSA_SHA1;
    pub const ASYMMETRIC_ENCRYPTION_ALGORITHM: &str = ENC_RSA_OAEP;
    pub const DERIVED_SIGNATURE_KEY_LENGTH: usize = 192;
    pub const ASYMMETRIC_KEY_LENGTH: (usize, usize) = (1024, 2048);
}

/// SecurityPolicy implies what encryption and signing algorithms and their relevant key strengths
/// are used during an encrypted session.
#[derive(Debug, Clone, PartialEq, Copy)]
pub enum SecurityPolicy {
    Unknown,
    None,
    Aes128Sha256RsaOaep,
    Basic256Sha256,
    Aes256Sha256RsaPss,
    Basic128Rsa15,
    Basic256,
}

impl fmt::Display for SecurityPolicy {
    fn fmt(&self, f: &mut fmt::Formatter<'_>) -> fmt::Result {
        write!(f, "{}", self.to_str())
    }
}

impl FromStr for SecurityPolicy {
    type Err = ();

    fn from_str(s: &str) -> Result<Self, Self::Err> {
        Ok(match s {
            constants::SECURITY_POLICY_NONE | constants::SECURITY_POLICY_NONE_URI => {
                SecurityPolicy::None
            }
            basic_128_rsa_15::SECURITY_POLICY
            | basic_128_rsa_15::SECURITY_POLICY_URI => SecurityPolicy::Basic128Rsa15,
            basic_256::SECURITY_POLICY | basic_256::SECURITY_POLICY_URI => {
                SecurityPolicy::Basic256
            }
            basic_256_sha_256::SECURITY_POLICY
            | basic_256_sha_256::SECURITY_POLICY_URI => SecurityPolicy::Basic256Sha256,
            aes_128_sha_256_rsa_oaep::SECURITY_POLICY
            | aes_128_sha_256_rsa_oaep::SECURITY_POLICY_URI => {
                SecurityPolicy::Aes128Sha256RsaOaep
            }
            aes_256_sha_256_rsa_pss::SECURITY_POLICY
            | aes_256_sha_256_rsa_pss::SECURITY_POLICY_URI => {
                SecurityPolicy::Aes256Sha256RsaPss
            }
            _ => {
                error!("Specified security policy \"{}\" is not recognized", s);
                SecurityPolicy::Unknown
            }
        })
    }
}

impl From<SecurityPolicy> for String {
    fn from(v: SecurityPolicy) -> String {
        v.to_str().to_string()
    }
}

impl SecurityPolicy {
    pub fn to_uri(&self) -> &'static str {
        match self {
            SecurityPolicy::None => constants::SECURITY_POLICY_NONE_URI,
            SecurityPolicy::Basic128Rsa15 => basic_128_rsa_15::SECURITY_POLICY_URI,
            SecurityPolicy::Basic256 => basic_256::SECURITY_POLICY_URI,
            SecurityPolicy::Basic256Sha256 => basic_256_sha_256::SECURITY_POLICY_URI,
            SecurityPolicy::Aes128Sha256RsaOaep => {
                aes_128_sha_256_rsa_oaep::SECURITY_POLICY_URI
            }
            SecurityPolicy::Aes256Sha256RsaPss => {
                aes_256_sha_256_rsa_pss::SECURITY_POLICY_URI
            }
            _ => {
                panic!("Shouldn't be turning an unknown policy into a uri");
            }
        }
    }

    /// Returns true if the security policy is supported. It might be recognized but be unsupported by the implementation
    pub fn is_supported(&self) -> bool {
        match self {
<<<<<<< HEAD
            SecurityPolicy::None
            | SecurityPolicy::Basic128Rsa15
            | SecurityPolicy::Basic256
            | SecurityPolicy::Basic256Sha256
            | SecurityPolicy::Aes128Sha256RsaOaep => true,
            // | SecurityPolicy::Aes256Sha256RsaPss
            _ => false,
=======
            SecurityPolicy::None | SecurityPolicy::Basic128Rsa15 | SecurityPolicy::Basic256 |
            SecurityPolicy::Basic256Sha256 | SecurityPolicy::Aes128Sha256RsaOaep | SecurityPolicy::Aes256Sha256RsaPss => true,
            _ => false
>>>>>>> 037753e3
        }
    }

    /// Returns true if the security policy has been deprecated by the OPC UA specification
    pub fn is_deprecated(&self) -> bool {
        match self {
            // Since 1.04 because SHA-1 is no longer considered safe
            SecurityPolicy::Basic128Rsa15 | SecurityPolicy::Basic256 => true,
            _ => false,
        }
    }

    pub fn to_str(&self) -> &'static str {
        match self {
            SecurityPolicy::None => constants::SECURITY_POLICY_NONE,
            SecurityPolicy::Basic128Rsa15 => basic_128_rsa_15::SECURITY_POLICY,
            SecurityPolicy::Basic256 => basic_256::SECURITY_POLICY,
            SecurityPolicy::Basic256Sha256 => basic_256_sha_256::SECURITY_POLICY,
            SecurityPolicy::Aes128Sha256RsaOaep => {
                aes_128_sha_256_rsa_oaep::SECURITY_POLICY
            }
            SecurityPolicy::Aes256Sha256RsaPss => {
                aes_256_sha_256_rsa_pss::SECURITY_POLICY
            }
            _ => {
                panic!("Shouldn't be turning an unknown policy into a string");
            }
        }
    }

    pub fn asymmetric_encryption_algorithm(&self) -> &'static str {
        match self {
            SecurityPolicy::Basic128Rsa15 => {
                basic_128_rsa_15::ASYMMETRIC_ENCRYPTION_ALGORITHM
            }
            SecurityPolicy::Basic256 => basic_256::ASYMMETRIC_ENCRYPTION_ALGORITHM,
            SecurityPolicy::Basic256Sha256 => {
                basic_256_sha_256::ASYMMETRIC_ENCRYPTION_ALGORITHM
            }
            SecurityPolicy::Aes128Sha256RsaOaep => {
                aes_128_sha_256_rsa_oaep::ASYMMETRIC_ENCRYPTION_ALGORITHM
            }
            SecurityPolicy::Aes256Sha256RsaPss => {
                aes_256_sha_256_rsa_pss::ASYMMETRIC_ENCRYPTION_ALGORITHM
            }
            _ => {
                panic!("Invalid policy");
            }
        }
    }

    pub fn asymmetric_signature_algorithm(&self) -> &'static str {
        match self {
            SecurityPolicy::Basic128Rsa15 => {
                basic_128_rsa_15::ASYMMETRIC_SIGNATURE_ALGORITHM
            }
            SecurityPolicy::Basic256 => basic_256::ASYMMETRIC_SIGNATURE_ALGORITHM,
            SecurityPolicy::Basic256Sha256 => {
                basic_256_sha_256::ASYMMETRIC_SIGNATURE_ALGORITHM
            }
            SecurityPolicy::Aes128Sha256RsaOaep => {
                aes_128_sha_256_rsa_oaep::ASYMMETRIC_SIGNATURE_ALGORITHM
            }
            SecurityPolicy::Aes256Sha256RsaPss => {
                aes_256_sha_256_rsa_pss::ASYMMETRIC_SIGNATURE_ALGORITHM
            }
            _ => {
                panic!("Invalid policy");
            }
        }
    }

    pub fn symmetric_signature_algorithm(&self) -> &'static str {
        match self {
            SecurityPolicy::Basic128Rsa15 => {
                basic_128_rsa_15::SYMMETRIC_SIGNATURE_ALGORITHM
            }
            SecurityPolicy::Basic256 => basic_256::SYMMETRIC_SIGNATURE_ALGORITHM,
            SecurityPolicy::Basic256Sha256 => {
                basic_256_sha_256::SYMMETRIC_SIGNATURE_ALGORITHM
            }
            SecurityPolicy::Aes128Sha256RsaOaep => {
                aes_128_sha_256_rsa_oaep::SYMMETRIC_SIGNATURE_ALGORITHM
            }
            SecurityPolicy::Aes256Sha256RsaPss => {
                aes_256_sha_256_rsa_pss::SYMMETRIC_SIGNATURE_ALGORITHM
            }
            _ => {
                panic!("Invalid policy");
            }
        }
    }

    // Plaintext block size in bytes
    pub fn plain_block_size(&self) -> usize {
        match self {
            SecurityPolicy::Basic128Rsa15
            | SecurityPolicy::Basic256
            | SecurityPolicy::Basic256Sha256
            | SecurityPolicy::Aes128Sha256RsaOaep
            | SecurityPolicy::Aes256Sha256RsaPss => 16,
            _ => {
                panic!("Invalid policy");
            }
        }
    }

    // Signature size in bytes
    pub fn symmetric_signature_size(&self) -> usize {
        match self {
            SecurityPolicy::None => 0,
            SecurityPolicy::Basic128Rsa15 | SecurityPolicy::Basic256 => SHA1_SIZE,
            SecurityPolicy::Basic256Sha256
            | SecurityPolicy::Aes128Sha256RsaOaep
            | SecurityPolicy::Aes256Sha256RsaPss => SHA256_SIZE,
            _ => {
                panic!("Invalid policy");
            }
        }
    }

    /// Returns the derived signature key (not the signature) size in bytes
    pub fn derived_signature_key_size(&self) -> usize {
        let length = match self {
            SecurityPolicy::Basic128Rsa15 => {
                basic_128_rsa_15::DERIVED_SIGNATURE_KEY_LENGTH
            }
            SecurityPolicy::Basic256 => basic_256::DERIVED_SIGNATURE_KEY_LENGTH,
            SecurityPolicy::Basic256Sha256 => {
                basic_256_sha_256::DERIVED_SIGNATURE_KEY_LENGTH
            }
            SecurityPolicy::Aes128Sha256RsaOaep => {
                aes_128_sha_256_rsa_oaep::DERIVED_SIGNATURE_KEY_LENGTH
            }
            SecurityPolicy::Aes256Sha256RsaPss => {
                aes_256_sha_256_rsa_pss::DERIVED_SIGNATURE_KEY_LENGTH
            }
            _ => {
                panic!("Invalid policy");
            }
        };
        length / 8
    }

    /// Returns the min and max (inclusive) key length in bits
    pub fn min_max_asymmetric_keylength(&self) -> (usize, usize) {
        match self {
            SecurityPolicy::Basic128Rsa15 => basic_128_rsa_15::ASYMMETRIC_KEY_LENGTH,
            SecurityPolicy::Basic256 => basic_256::ASYMMETRIC_KEY_LENGTH,
            SecurityPolicy::Basic256Sha256 => basic_256_sha_256::ASYMMETRIC_KEY_LENGTH,
            SecurityPolicy::Aes128Sha256RsaOaep => {
                aes_128_sha_256_rsa_oaep::ASYMMETRIC_KEY_LENGTH
            }
            SecurityPolicy::Aes256Sha256RsaPss => {
                aes_256_sha_256_rsa_pss::ASYMMETRIC_KEY_LENGTH
            }
            _ => {
                panic!("Invalid policy");
            }
        }
    }

    /// Tests if the supplied key length is valid for this policy
    pub fn is_valid_keylength(&self, keylength: usize) -> bool {
        let min_max = self.min_max_asymmetric_keylength();
        keylength >= min_max.0 && keylength <= min_max.1
    }

    /// Creates a random nonce in a bytestring with a length appropriate for the policy
    pub fn random_nonce(&self) -> ByteString {
        match self {
            SecurityPolicy::None => ByteString::null(),
            _ => random::byte_string(self.secure_channel_nonce_length()),
        }
    }

    pub fn secure_channel_nonce_length(&self) -> usize {
        match self {
            SecurityPolicy::Basic128Rsa15 => 16,
            SecurityPolicy::Basic256
            | SecurityPolicy::Basic256Sha256
            | SecurityPolicy::Aes128Sha256RsaOaep
            | SecurityPolicy::Aes256Sha256RsaPss => 32,
            _ => panic!(""),
        }
    }

    pub fn from_uri(uri: &str) -> SecurityPolicy {
        match uri {
            constants::SECURITY_POLICY_NONE_URI => SecurityPolicy::None,
            basic_128_rsa_15::SECURITY_POLICY_URI => SecurityPolicy::Basic128Rsa15,
            basic_256::SECURITY_POLICY_URI => SecurityPolicy::Basic256,
            basic_256_sha_256::SECURITY_POLICY_URI => SecurityPolicy::Basic256Sha256,
            aes_128_sha_256_rsa_oaep::SECURITY_POLICY_URI => {
                SecurityPolicy::Aes128Sha256RsaOaep
            }
            aes_256_sha_256_rsa_pss::SECURITY_POLICY_URI => {
                SecurityPolicy::Aes256Sha256RsaPss
            }
            _ => {
                error!(
                    "Specified security policy uri \"{}\" is not recognized",
                    uri
                );
                SecurityPolicy::Unknown
            }
        }
    }

    /// Pseudo random function is used as a key derivation algorithm. It creates pseudo random bytes
    /// from a secret and seed specified by the parameters.
    fn prf(&self, secret: &[u8], seed: &[u8], length: usize, offset: usize) -> Vec<u8> {
        // P_SHA1 or P_SHA256
        let message_digest = match self {
            SecurityPolicy::Basic128Rsa15 | SecurityPolicy::Basic256 => {
                openssl_hash::MessageDigest::sha1()
            }
            SecurityPolicy::Basic256Sha256
            | SecurityPolicy::Aes128Sha256RsaOaep
            | SecurityPolicy::Aes256Sha256RsaPss => {
                openssl_hash::MessageDigest::sha256()
            }
            _ => {
                panic!("Invalid policy");
            }
        };
        let result = hash::p_sha(message_digest, secret, seed, offset + length);
        result[offset..(offset + length)].to_vec()
    }

    /// Part 6
    /// 6.7.5
    /// Deriving keys Once the SecureChannel is established the Messages are signed and encrypted with
    /// keys derived from the Nonces exchanged in the OpenSecureChannel call. These keys are derived
    /// by passing the Nonces to a pseudo-random function which produces a sequence of bytes from a
    /// set of inputs. A pseudo-random function is represented by the following function declaration:
    ///
    /// ```c++
    /// Byte[] PRF( Byte[] secret,  Byte[] seed,  i32 length,  i32 offset)
    /// ```
    ///
    /// Where length is the number of bytes to return and offset is a number of bytes from the beginning of the sequence.
    ///
    /// The lengths of the keys that need to be generated depend on the SecurityPolicy used for the channel.
    /// The following information is specified by the SecurityPolicy:
    ///
    /// a) SigningKeyLength (from the DerivedSignatureKeyLength);
    /// b) EncryptingKeyLength (implied by the SymmetricEncryptionAlgorithm);
    /// c) EncryptingBlockSize (implied by the SymmetricEncryptionAlgorithm).
    ///
    /// The parameters passed to the pseudo random function are specified in Table 33.
    ///
    /// Table 33 – Cryptography key generation parameters
    ///
    /// Key | Secret | Seed | Length | Offset
    /// ClientSigningKey | ServerNonce | ClientNonce | SigningKeyLength | 0
    /// ClientEncryptingKey | ServerNonce | ClientNonce | EncryptingKeyLength | SigningKeyLength
    /// ClientInitializationVector | ServerNonce | ClientNonce | EncryptingBlockSize | SigningKeyLength + EncryptingKeyLength
    /// ServerSigningKey | ClientNonce | ServerNonce | SigningKeyLength | 0
    /// ServerEncryptingKey | ClientNonce | ServerNonce | EncryptingKeyLength | SigningKeyLength
    /// ServerInitializationVector | ClientNonce | ServerNonce | EncryptingBlockSize | SigningKeyLength + EncryptingKeyLength
    ///
    /// The Client keys are used to secure Messages sent by the Client. The Server keys
    /// are used to secure Messages sent by the Server.
    ///
    pub fn make_secure_channel_keys(
        &self,
        secret: &[u8],
        seed: &[u8],
    ) -> (Vec<u8>, AesKey, Vec<u8>) {
        // Work out the length of stuff
        let signing_key_length = self.derived_signature_key_size();
        let (encrypting_key_length, encrypting_block_size) = match self {
            SecurityPolicy::Basic128Rsa15 | SecurityPolicy::Aes128Sha256RsaOaep => {
                (16, 16)
            }
            SecurityPolicy::Basic256
            | SecurityPolicy::Basic256Sha256
            | SecurityPolicy::Aes256Sha256RsaPss => (32, 16),
            _ => {
                panic!("Invalid policy");
            }
        };

        let signing_key = self.prf(secret, seed, signing_key_length, 0);
        let encrypting_key =
            self.prf(secret, seed, encrypting_key_length, signing_key_length);
        let encrypting_key = AesKey::new(*self, &encrypting_key);
        let iv = self.prf(
            secret,
            seed,
            encrypting_block_size,
            signing_key_length + encrypting_key_length,
        );

        (signing_key, encrypting_key, iv)
    }

    /// Produce a signature of the data using an asymmetric key. Stores the signature in the supplied
    /// `signature` buffer. Returns the size of the signature within that buffer.
    pub fn asymmetric_sign(
        &self,
        signing_key: &PrivateKey,
        data: &[u8],
        signature: &mut [u8],
    ) -> Result<usize, StatusCode> {
        let result = match self {
<<<<<<< HEAD
            SecurityPolicy::Basic128Rsa15 | SecurityPolicy::Basic256 => {
                signing_key.sign_hmac_sha1(data, signature)?
            }
            SecurityPolicy::Basic256Sha256 | SecurityPolicy::Aes128Sha256RsaOaep => {
                signing_key.sign_hmac_sha256(data, signature)?
            }
            SecurityPolicy::Aes256Sha256RsaPss => {
                signing_key.sign_hmac_sha256_pss(data, signature)?
            }
=======
            SecurityPolicy::Basic128Rsa15 | SecurityPolicy::Basic256 => signing_key.sign_sha1(data, signature)?,
            SecurityPolicy::Basic256Sha256 | SecurityPolicy::Aes128Sha256RsaOaep => signing_key.sign_sha256(data, signature)?,
            SecurityPolicy::Aes256Sha256RsaPss => signing_key.sign_sha256_pss(data, signature)?,
>>>>>>> 037753e3
            _ => {
                panic!("Invalid policy");
            }
        };
        Ok(result)
    }

    /// Verifies a signature of the data using an asymmetric key. In a debugging scenario, the
    /// signing key can also be supplied so that the supplied signature can be compared to a freshly
    /// generated signature.
    pub fn asymmetric_verify_signature(
        &self,
        verification_key: &PublicKey,
        data: &[u8],
        signature: &[u8],
        their_private_key: Option<PrivateKey>,
    ) -> Result<(), StatusCode> {
        // Asymmetric verify signature against supplied certificate
        let result = match self {
<<<<<<< HEAD
            SecurityPolicy::Basic128Rsa15 | SecurityPolicy::Basic256 => {
                verification_key.verify_hmac_sha1(data, signature)?
            }
            SecurityPolicy::Basic256Sha256 | SecurityPolicy::Aes128Sha256RsaOaep => {
                verification_key.verify_hmac_sha256(data, signature)?
            }
            SecurityPolicy::Aes256Sha256RsaPss => {
                verification_key.verify_hmac_sha256_pss(data, signature)?
            }
=======
            SecurityPolicy::Basic128Rsa15 | SecurityPolicy::Basic256 => verification_key.verify_sha1(data, signature)?,
            SecurityPolicy::Basic256Sha256 | SecurityPolicy::Aes128Sha256RsaOaep => verification_key.verify_sha256(data, signature)?,
            SecurityPolicy::Aes256Sha256RsaPss => verification_key.verify_sha256_pss(data, signature)?,
>>>>>>> 037753e3
            _ => {
                panic!("Invalid policy");
            }
        };
        if result {
            Ok(())
        } else {
            error!("Signature mismatch");

            // For debugging / unit testing purposes we might have a their_key to see the source of the error
            if let Some(their_key) = their_private_key {
                // Calculate the signature using their key, see what we were expecting versus theirs
                let mut their_signature = vec![0u8; their_key.size()];
                self.asymmetric_sign(&their_key, data, their_signature.as_mut_slice())?;
                trace!(
                    "Using their_key, signature should be {:?}",
                    &their_signature
                );
            }
            Err(StatusCode::BadSecurityChecksFailed)
        }
    }

    /// Returns the padding algorithm used for this security policy for asymettric encryption
    /// and decryption.
    pub fn asymmetric_encryption_padding(&self) -> RsaPadding {
        match self {
<<<<<<< HEAD
            SecurityPolicy::Basic128Rsa15 => RsaPadding::PKCS1,
            SecurityPolicy::Basic256
            | SecurityPolicy::Basic256Sha256
            | SecurityPolicy::Aes128Sha256RsaOaep
            | SecurityPolicy::Aes256Sha256RsaPss => RsaPadding::OAEP,
=======
            SecurityPolicy::Basic128Rsa15 => RsaPadding::Pkcs1,
            SecurityPolicy::Basic256 | SecurityPolicy::Basic256Sha256 | SecurityPolicy::Aes128Sha256RsaOaep => RsaPadding::OaepSha1,
            // PSS uses OAEP-SHA256 for encryption, but PSS for signing
            SecurityPolicy::Aes256Sha256RsaPss => RsaPadding::OaepSha256,
>>>>>>> 037753e3
            _ => {
                panic!("Security policy is not supported, shouldn't have gotten here");
            }
        }
    }

    /// Encrypts a message using the supplied encryption key, returns the encrypted size. Destination
    /// buffer must be large enough to hold encrypted bytes including any padding.
    pub fn asymmetric_encrypt(
        &self,
        encryption_key: &PublicKey,
        src: &[u8],
        dst: &mut [u8],
    ) -> Result<usize, StatusCode> {
        let padding = self.asymmetric_encryption_padding();
        encryption_key
            .public_encrypt(src, dst, padding)
            .map_err(|_| StatusCode::BadUnexpectedError)
    }

    /// Decrypts a message whose thumbprint matches the x509 cert and private key pair.
    ///
    /// Returns the number of decrypted bytes
    pub fn asymmetric_decrypt(
        &self,
        decryption_key: &PrivateKey,
        src: &[u8],
        dst: &mut [u8],
    ) -> Result<usize, StatusCode> {
        let padding = self.asymmetric_encryption_padding();
        decryption_key
            .private_decrypt(src, dst, padding)
            .map_err(|_| {
                error!("Asymmetric decryption failed");
                StatusCode::BadSecurityChecksFailed
            })
    }

    /// Produce a signature of some data using the supplied symmetric key. Signing algorithm is determined
    /// by the security policy. Signature is stored in the supplied `signature` argument.
    pub fn symmetric_sign(
        &self,
        key: &[u8],
        data: &[u8],
        signature: &mut [u8],
    ) -> Result<(), StatusCode> {
        trace!(
            "Producing signature for {} bytes of data into signature of {} bytes",
            data.len(),
            signature.len()
        );
        match self {
            SecurityPolicy::Basic128Rsa15 | SecurityPolicy::Basic256 => {
                hash::hmac_sha1(key, data, signature)
            }
            SecurityPolicy::Basic256Sha256
            | SecurityPolicy::Aes128Sha256RsaOaep
            | SecurityPolicy::Aes256Sha256RsaPss => {
                hash::hmac_sha256(key, data, signature)
            }
            _ => panic!("Unsupported policy"),
        }
    }

    /// Verify the signature of a data block using the supplied symmetric key.
    pub fn symmetric_verify_signature(
        &self,
        key: &[u8],
        data: &[u8],
        signature: &[u8],
    ) -> Result<bool, StatusCode> {
        // Verify the signature using SHA-1 / SHA-256 HMAC
        let verified = match self {
            SecurityPolicy::Basic128Rsa15 | SecurityPolicy::Basic256 => {
                hash::verify_hmac_sha1(key, data, signature)
            }
            SecurityPolicy::Basic256Sha256
            | SecurityPolicy::Aes128Sha256RsaOaep
            | SecurityPolicy::Aes256Sha256RsaPss => {
                hash::verify_hmac_sha256(key, data, signature)
            }
            _ => panic!("Unsupported policy"),
        };
        if verified {
            Ok(verified)
        } else {
            error!("Signature invalid {:?}", signature);
            Err(StatusCode::BadSecurityChecksFailed)
        }
    }

    /// Encrypt the supplied data using the supplied key storing the result in the destination.
    pub fn symmetric_encrypt(
        &self,
        key: &AesKey,
        iv: &[u8],
        src: &[u8],
        dst: &mut [u8],
    ) -> Result<usize, StatusCode> {
        key.encrypt(src, iv, dst)
    }

    /// Decrypts the supplied data using the supplied key storing the result in the destination.
    pub fn symmetric_decrypt(
        &self,
        key: &AesKey,
        iv: &[u8],
        src: &[u8],
        dst: &mut [u8],
    ) -> Result<usize, StatusCode> {
        key.decrypt(src, iv, dst)
    }
}<|MERGE_RESOLUTION|>--- conflicted
+++ resolved
@@ -4,12 +4,6 @@
 
 //! Security policy is the symmetric, asymmetric encryption / decryption + signing / verification
 //! algorithms to use and enforce for the current session.
-<<<<<<< HEAD
-use opcua_types::{constants, status_code::StatusCode, ByteString};
-use openssl::hash as openssl_hash;
-use std::fmt;
-use std::str::FromStr;
-=======
 use std::fmt;
 use std::str::FromStr;
 
@@ -20,13 +14,14 @@
     constants,
     status_code::StatusCode,
 };
->>>>>>> 037753e3
 
 use crate::{
     aeskey::AesKey,
     hash,
     pkey::{KeySize, PrivateKey, PublicKey, RsaPadding},
-    random, SHA1_SIZE, SHA256_SIZE,
+    random,
+    SHA1_SIZE,
+    SHA256_SIZE,
 };
 
 // These are constants that govern the different encryption / signing modes for OPC UA. In some
@@ -51,8 +46,7 @@
     use crate::algorithms::*;
 
     pub const SECURITY_POLICY: &str = "Aes128-Sha256-RsaOaep";
-    pub const SECURITY_POLICY_URI: &str =
-        "http://opcfoundation.org/UA/SecurityPolicy#Aes128_Sha256_RsaOaep";
+    pub const SECURITY_POLICY_URI: &str = "http://opcfoundation.org/UA/SecurityPolicy#Aes128_Sha256_RsaOaep";
 
     pub const SYMMETRIC_SIGNATURE_ALGORITHM: &str = DSIG_HMAC_SHA256;
     pub const ASYMMETRIC_SIGNATURE_ALGORITHM: &str = DSIG_RSA_SHA256;
@@ -79,8 +73,7 @@
     use crate::algorithms::*;
 
     pub const SECURITY_POLICY: &str = "Aes256-Sha256-RsaPss";
-    pub const SECURITY_POLICY_URI: &str =
-        "http://opcfoundation.org/UA/SecurityPolicy#Aes256_Sha256_RsaPss";
+    pub const SECURITY_POLICY_URI: &str = "http://opcfoundation.org/UA/SecurityPolicy#Aes256_Sha256_RsaPss";
 
     pub const SYMMETRIC_SIGNATURE_ALGORITHM: &str = DSIG_HMAC_SHA256;
     pub const ASYMMETRIC_SIGNATURE_ALGORITHM: &str = DSIG_RSA_PSS_SHA2_256;
@@ -107,8 +100,7 @@
     use crate::algorithms::*;
 
     pub const SECURITY_POLICY: &str = "Basic256Sha256";
-    pub const SECURITY_POLICY_URI: &str =
-        "http://opcfoundation.org/UA/SecurityPolicy#Basic256Sha256";
+    pub const SECURITY_POLICY_URI: &str = "http://opcfoundation.org/UA/SecurityPolicy#Basic256Sha256";
 
     pub const SYMMETRIC_SIGNATURE_ALGORITHM: &str = DSIG_HMAC_SHA256;
     pub const ASYMMETRIC_SIGNATURE_ALGORITHM: &str = DSIG_RSA_SHA256;
@@ -134,8 +126,7 @@
     use crate::algorithms::*;
 
     pub const SECURITY_POLICY: &str = "Basic128Rsa15";
-    pub const SECURITY_POLICY_URI: &str =
-        "http://opcfoundation.org/UA/SecurityPolicy#Basic128Rsa15";
+    pub const SECURITY_POLICY_URI: &str = "http://opcfoundation.org/UA/SecurityPolicy#Basic128Rsa15";
 
     pub const SYMMETRIC_SIGNATURE_ALGORITHM: &str = DSIG_HMAC_SHA1;
     pub const ASYMMETRIC_SIGNATURE_ALGORITHM: &str = DSIG_RSA_SHA1;
@@ -161,8 +152,7 @@
     use crate::algorithms::*;
 
     pub const SECURITY_POLICY: &str = "Basic256";
-    pub const SECURITY_POLICY_URI: &str =
-        "http://opcfoundation.org/UA/SecurityPolicy#Basic256";
+    pub const SECURITY_POLICY_URI: &str = "http://opcfoundation.org/UA/SecurityPolicy#Basic256";
 
     pub const SYMMETRIC_SIGNATURE_ALGORITHM: &str = DSIG_HMAC_SHA1;
     pub const ASYMMETRIC_SIGNATURE_ALGORITHM: &str = DSIG_RSA_SHA1;
@@ -195,24 +185,12 @@
 
     fn from_str(s: &str) -> Result<Self, Self::Err> {
         Ok(match s {
-            constants::SECURITY_POLICY_NONE | constants::SECURITY_POLICY_NONE_URI => {
-                SecurityPolicy::None
-            }
-            basic_128_rsa_15::SECURITY_POLICY
-            | basic_128_rsa_15::SECURITY_POLICY_URI => SecurityPolicy::Basic128Rsa15,
-            basic_256::SECURITY_POLICY | basic_256::SECURITY_POLICY_URI => {
-                SecurityPolicy::Basic256
-            }
-            basic_256_sha_256::SECURITY_POLICY
-            | basic_256_sha_256::SECURITY_POLICY_URI => SecurityPolicy::Basic256Sha256,
-            aes_128_sha_256_rsa_oaep::SECURITY_POLICY
-            | aes_128_sha_256_rsa_oaep::SECURITY_POLICY_URI => {
-                SecurityPolicy::Aes128Sha256RsaOaep
-            }
-            aes_256_sha_256_rsa_pss::SECURITY_POLICY
-            | aes_256_sha_256_rsa_pss::SECURITY_POLICY_URI => {
-                SecurityPolicy::Aes256Sha256RsaPss
-            }
+            constants::SECURITY_POLICY_NONE | constants::SECURITY_POLICY_NONE_URI => SecurityPolicy::None,
+            basic_128_rsa_15::SECURITY_POLICY | basic_128_rsa_15::SECURITY_POLICY_URI => SecurityPolicy::Basic128Rsa15,
+            basic_256::SECURITY_POLICY | basic_256::SECURITY_POLICY_URI => SecurityPolicy::Basic256,
+            basic_256_sha_256::SECURITY_POLICY | basic_256_sha_256::SECURITY_POLICY_URI => SecurityPolicy::Basic256Sha256,
+            aes_128_sha_256_rsa_oaep::SECURITY_POLICY | aes_128_sha_256_rsa_oaep::SECURITY_POLICY_URI => SecurityPolicy::Aes128Sha256RsaOaep,
+            aes_256_sha_256_rsa_pss::SECURITY_POLICY | aes_256_sha_256_rsa_pss::SECURITY_POLICY_URI => SecurityPolicy::Aes256Sha256RsaPss,
             _ => {
                 error!("Specified security policy \"{}\" is not recognized", s);
                 SecurityPolicy::Unknown
@@ -234,12 +212,8 @@
             SecurityPolicy::Basic128Rsa15 => basic_128_rsa_15::SECURITY_POLICY_URI,
             SecurityPolicy::Basic256 => basic_256::SECURITY_POLICY_URI,
             SecurityPolicy::Basic256Sha256 => basic_256_sha_256::SECURITY_POLICY_URI,
-            SecurityPolicy::Aes128Sha256RsaOaep => {
-                aes_128_sha_256_rsa_oaep::SECURITY_POLICY_URI
-            }
-            SecurityPolicy::Aes256Sha256RsaPss => {
-                aes_256_sha_256_rsa_pss::SECURITY_POLICY_URI
-            }
+            SecurityPolicy::Aes128Sha256RsaOaep => aes_128_sha_256_rsa_oaep::SECURITY_POLICY_URI,
+            SecurityPolicy::Aes256Sha256RsaPss => aes_256_sha_256_rsa_pss::SECURITY_POLICY_URI,
             _ => {
                 panic!("Shouldn't be turning an unknown policy into a uri");
             }
@@ -249,19 +223,9 @@
     /// Returns true if the security policy is supported. It might be recognized but be unsupported by the implementation
     pub fn is_supported(&self) -> bool {
         match self {
-<<<<<<< HEAD
-            SecurityPolicy::None
-            | SecurityPolicy::Basic128Rsa15
-            | SecurityPolicy::Basic256
-            | SecurityPolicy::Basic256Sha256
-            | SecurityPolicy::Aes128Sha256RsaOaep => true,
-            // | SecurityPolicy::Aes256Sha256RsaPss
-            _ => false,
-=======
             SecurityPolicy::None | SecurityPolicy::Basic128Rsa15 | SecurityPolicy::Basic256 |
             SecurityPolicy::Basic256Sha256 | SecurityPolicy::Aes128Sha256RsaOaep | SecurityPolicy::Aes256Sha256RsaPss => true,
             _ => false
->>>>>>> 037753e3
         }
     }
 
@@ -270,7 +234,7 @@
         match self {
             // Since 1.04 because SHA-1 is no longer considered safe
             SecurityPolicy::Basic128Rsa15 | SecurityPolicy::Basic256 => true,
-            _ => false,
+            _ => false
         }
     }
 
@@ -280,12 +244,8 @@
             SecurityPolicy::Basic128Rsa15 => basic_128_rsa_15::SECURITY_POLICY,
             SecurityPolicy::Basic256 => basic_256::SECURITY_POLICY,
             SecurityPolicy::Basic256Sha256 => basic_256_sha_256::SECURITY_POLICY,
-            SecurityPolicy::Aes128Sha256RsaOaep => {
-                aes_128_sha_256_rsa_oaep::SECURITY_POLICY
-            }
-            SecurityPolicy::Aes256Sha256RsaPss => {
-                aes_256_sha_256_rsa_pss::SECURITY_POLICY
-            }
+            SecurityPolicy::Aes128Sha256RsaOaep => aes_128_sha_256_rsa_oaep::SECURITY_POLICY,
+            SecurityPolicy::Aes256Sha256RsaPss => aes_256_sha_256_rsa_pss::SECURITY_POLICY,
             _ => {
                 panic!("Shouldn't be turning an unknown policy into a string");
             }
@@ -294,19 +254,11 @@
 
     pub fn asymmetric_encryption_algorithm(&self) -> &'static str {
         match self {
-            SecurityPolicy::Basic128Rsa15 => {
-                basic_128_rsa_15::ASYMMETRIC_ENCRYPTION_ALGORITHM
-            }
+            SecurityPolicy::Basic128Rsa15 => basic_128_rsa_15::ASYMMETRIC_ENCRYPTION_ALGORITHM,
             SecurityPolicy::Basic256 => basic_256::ASYMMETRIC_ENCRYPTION_ALGORITHM,
-            SecurityPolicy::Basic256Sha256 => {
-                basic_256_sha_256::ASYMMETRIC_ENCRYPTION_ALGORITHM
-            }
-            SecurityPolicy::Aes128Sha256RsaOaep => {
-                aes_128_sha_256_rsa_oaep::ASYMMETRIC_ENCRYPTION_ALGORITHM
-            }
-            SecurityPolicy::Aes256Sha256RsaPss => {
-                aes_256_sha_256_rsa_pss::ASYMMETRIC_ENCRYPTION_ALGORITHM
-            }
+            SecurityPolicy::Basic256Sha256 => basic_256_sha_256::ASYMMETRIC_ENCRYPTION_ALGORITHM,
+            SecurityPolicy::Aes128Sha256RsaOaep => aes_128_sha_256_rsa_oaep::ASYMMETRIC_ENCRYPTION_ALGORITHM,
+            SecurityPolicy::Aes256Sha256RsaPss => aes_256_sha_256_rsa_pss::ASYMMETRIC_ENCRYPTION_ALGORITHM,
             _ => {
                 panic!("Invalid policy");
             }
@@ -315,19 +267,11 @@
 
     pub fn asymmetric_signature_algorithm(&self) -> &'static str {
         match self {
-            SecurityPolicy::Basic128Rsa15 => {
-                basic_128_rsa_15::ASYMMETRIC_SIGNATURE_ALGORITHM
-            }
+            SecurityPolicy::Basic128Rsa15 => basic_128_rsa_15::ASYMMETRIC_SIGNATURE_ALGORITHM,
             SecurityPolicy::Basic256 => basic_256::ASYMMETRIC_SIGNATURE_ALGORITHM,
-            SecurityPolicy::Basic256Sha256 => {
-                basic_256_sha_256::ASYMMETRIC_SIGNATURE_ALGORITHM
-            }
-            SecurityPolicy::Aes128Sha256RsaOaep => {
-                aes_128_sha_256_rsa_oaep::ASYMMETRIC_SIGNATURE_ALGORITHM
-            }
-            SecurityPolicy::Aes256Sha256RsaPss => {
-                aes_256_sha_256_rsa_pss::ASYMMETRIC_SIGNATURE_ALGORITHM
-            }
+            SecurityPolicy::Basic256Sha256 => basic_256_sha_256::ASYMMETRIC_SIGNATURE_ALGORITHM,
+            SecurityPolicy::Aes128Sha256RsaOaep => aes_128_sha_256_rsa_oaep::ASYMMETRIC_SIGNATURE_ALGORITHM,
+            SecurityPolicy::Aes256Sha256RsaPss => aes_256_sha_256_rsa_pss::ASYMMETRIC_SIGNATURE_ALGORITHM,
             _ => {
                 panic!("Invalid policy");
             }
@@ -336,19 +280,11 @@
 
     pub fn symmetric_signature_algorithm(&self) -> &'static str {
         match self {
-            SecurityPolicy::Basic128Rsa15 => {
-                basic_128_rsa_15::SYMMETRIC_SIGNATURE_ALGORITHM
-            }
+            SecurityPolicy::Basic128Rsa15 => basic_128_rsa_15::SYMMETRIC_SIGNATURE_ALGORITHM,
             SecurityPolicy::Basic256 => basic_256::SYMMETRIC_SIGNATURE_ALGORITHM,
-            SecurityPolicy::Basic256Sha256 => {
-                basic_256_sha_256::SYMMETRIC_SIGNATURE_ALGORITHM
-            }
-            SecurityPolicy::Aes128Sha256RsaOaep => {
-                aes_128_sha_256_rsa_oaep::SYMMETRIC_SIGNATURE_ALGORITHM
-            }
-            SecurityPolicy::Aes256Sha256RsaPss => {
-                aes_256_sha_256_rsa_pss::SYMMETRIC_SIGNATURE_ALGORITHM
-            }
+            SecurityPolicy::Basic256Sha256 => basic_256_sha_256::SYMMETRIC_SIGNATURE_ALGORITHM,
+            SecurityPolicy::Aes128Sha256RsaOaep => aes_128_sha_256_rsa_oaep::SYMMETRIC_SIGNATURE_ALGORITHM,
+            SecurityPolicy::Aes256Sha256RsaPss => aes_256_sha_256_rsa_pss::SYMMETRIC_SIGNATURE_ALGORITHM,
             _ => {
                 panic!("Invalid policy");
             }
@@ -358,11 +294,8 @@
     // Plaintext block size in bytes
     pub fn plain_block_size(&self) -> usize {
         match self {
-            SecurityPolicy::Basic128Rsa15
-            | SecurityPolicy::Basic256
-            | SecurityPolicy::Basic256Sha256
-            | SecurityPolicy::Aes128Sha256RsaOaep
-            | SecurityPolicy::Aes256Sha256RsaPss => 16,
+            SecurityPolicy::Basic128Rsa15 | SecurityPolicy::Basic256 | SecurityPolicy::Basic256Sha256 |
+            SecurityPolicy::Aes128Sha256RsaOaep | SecurityPolicy::Aes256Sha256RsaPss => 16,
             _ => {
                 panic!("Invalid policy");
             }
@@ -374,9 +307,8 @@
         match self {
             SecurityPolicy::None => 0,
             SecurityPolicy::Basic128Rsa15 | SecurityPolicy::Basic256 => SHA1_SIZE,
-            SecurityPolicy::Basic256Sha256
-            | SecurityPolicy::Aes128Sha256RsaOaep
-            | SecurityPolicy::Aes256Sha256RsaPss => SHA256_SIZE,
+            SecurityPolicy::Basic256Sha256 | SecurityPolicy::Aes128Sha256RsaOaep |
+            SecurityPolicy::Aes256Sha256RsaPss => SHA256_SIZE,
             _ => {
                 panic!("Invalid policy");
             }
@@ -386,19 +318,11 @@
     /// Returns the derived signature key (not the signature) size in bytes
     pub fn derived_signature_key_size(&self) -> usize {
         let length = match self {
-            SecurityPolicy::Basic128Rsa15 => {
-                basic_128_rsa_15::DERIVED_SIGNATURE_KEY_LENGTH
-            }
+            SecurityPolicy::Basic128Rsa15 => basic_128_rsa_15::DERIVED_SIGNATURE_KEY_LENGTH,
             SecurityPolicy::Basic256 => basic_256::DERIVED_SIGNATURE_KEY_LENGTH,
-            SecurityPolicy::Basic256Sha256 => {
-                basic_256_sha_256::DERIVED_SIGNATURE_KEY_LENGTH
-            }
-            SecurityPolicy::Aes128Sha256RsaOaep => {
-                aes_128_sha_256_rsa_oaep::DERIVED_SIGNATURE_KEY_LENGTH
-            }
-            SecurityPolicy::Aes256Sha256RsaPss => {
-                aes_256_sha_256_rsa_pss::DERIVED_SIGNATURE_KEY_LENGTH
-            }
+            SecurityPolicy::Basic256Sha256 => basic_256_sha_256::DERIVED_SIGNATURE_KEY_LENGTH,
+            SecurityPolicy::Aes128Sha256RsaOaep => aes_128_sha_256_rsa_oaep::DERIVED_SIGNATURE_KEY_LENGTH,
+            SecurityPolicy::Aes256Sha256RsaPss => aes_256_sha_256_rsa_pss::DERIVED_SIGNATURE_KEY_LENGTH,
             _ => {
                 panic!("Invalid policy");
             }
@@ -412,12 +336,8 @@
             SecurityPolicy::Basic128Rsa15 => basic_128_rsa_15::ASYMMETRIC_KEY_LENGTH,
             SecurityPolicy::Basic256 => basic_256::ASYMMETRIC_KEY_LENGTH,
             SecurityPolicy::Basic256Sha256 => basic_256_sha_256::ASYMMETRIC_KEY_LENGTH,
-            SecurityPolicy::Aes128Sha256RsaOaep => {
-                aes_128_sha_256_rsa_oaep::ASYMMETRIC_KEY_LENGTH
-            }
-            SecurityPolicy::Aes256Sha256RsaPss => {
-                aes_256_sha_256_rsa_pss::ASYMMETRIC_KEY_LENGTH
-            }
+            SecurityPolicy::Aes128Sha256RsaOaep => aes_128_sha_256_rsa_oaep::ASYMMETRIC_KEY_LENGTH,
+            SecurityPolicy::Aes256Sha256RsaPss => aes_256_sha_256_rsa_pss::ASYMMETRIC_KEY_LENGTH,
             _ => {
                 panic!("Invalid policy");
             }
@@ -441,11 +361,9 @@
     pub fn secure_channel_nonce_length(&self) -> usize {
         match self {
             SecurityPolicy::Basic128Rsa15 => 16,
-            SecurityPolicy::Basic256
-            | SecurityPolicy::Basic256Sha256
-            | SecurityPolicy::Aes128Sha256RsaOaep
-            | SecurityPolicy::Aes256Sha256RsaPss => 32,
-            _ => panic!(""),
+            SecurityPolicy::Basic256 | SecurityPolicy::Basic256Sha256 |
+            SecurityPolicy::Aes128Sha256RsaOaep | SecurityPolicy::Aes256Sha256RsaPss => 32,
+            _ => panic!("")
         }
     }
 
@@ -455,17 +373,10 @@
             basic_128_rsa_15::SECURITY_POLICY_URI => SecurityPolicy::Basic128Rsa15,
             basic_256::SECURITY_POLICY_URI => SecurityPolicy::Basic256,
             basic_256_sha_256::SECURITY_POLICY_URI => SecurityPolicy::Basic256Sha256,
-            aes_128_sha_256_rsa_oaep::SECURITY_POLICY_URI => {
-                SecurityPolicy::Aes128Sha256RsaOaep
-            }
-            aes_256_sha_256_rsa_pss::SECURITY_POLICY_URI => {
-                SecurityPolicy::Aes256Sha256RsaPss
-            }
-            _ => {
-                error!(
-                    "Specified security policy uri \"{}\" is not recognized",
-                    uri
-                );
+            aes_128_sha_256_rsa_oaep::SECURITY_POLICY_URI => SecurityPolicy::Aes128Sha256RsaOaep,
+            aes_256_sha_256_rsa_pss::SECURITY_POLICY_URI => SecurityPolicy::Aes256Sha256RsaPss,
+            _ => {
+                error!("Specified security policy uri \"{}\" is not recognized", uri);
                 SecurityPolicy::Unknown
             }
         }
@@ -476,14 +387,9 @@
     fn prf(&self, secret: &[u8], seed: &[u8], length: usize, offset: usize) -> Vec<u8> {
         // P_SHA1 or P_SHA256
         let message_digest = match self {
-            SecurityPolicy::Basic128Rsa15 | SecurityPolicy::Basic256 => {
-                openssl_hash::MessageDigest::sha1()
-            }
-            SecurityPolicy::Basic256Sha256
-            | SecurityPolicy::Aes128Sha256RsaOaep
-            | SecurityPolicy::Aes256Sha256RsaPss => {
-                openssl_hash::MessageDigest::sha256()
-            }
+            SecurityPolicy::Basic128Rsa15 | SecurityPolicy::Basic256 => openssl_hash::MessageDigest::sha1(),
+            SecurityPolicy::Basic256Sha256 | SecurityPolicy::Aes128Sha256RsaOaep |
+            SecurityPolicy::Aes256Sha256RsaPss => openssl_hash::MessageDigest::sha256(),
             _ => {
                 panic!("Invalid policy");
             }
@@ -527,63 +433,32 @@
     /// The Client keys are used to secure Messages sent by the Client. The Server keys
     /// are used to secure Messages sent by the Server.
     ///
-    pub fn make_secure_channel_keys(
-        &self,
-        secret: &[u8],
-        seed: &[u8],
-    ) -> (Vec<u8>, AesKey, Vec<u8>) {
+    pub fn make_secure_channel_keys(&self, secret: &[u8], seed: &[u8]) -> (Vec<u8>, AesKey, Vec<u8>) {
         // Work out the length of stuff
         let signing_key_length = self.derived_signature_key_size();
         let (encrypting_key_length, encrypting_block_size) = match self {
-            SecurityPolicy::Basic128Rsa15 | SecurityPolicy::Aes128Sha256RsaOaep => {
-                (16, 16)
-            }
-            SecurityPolicy::Basic256
-            | SecurityPolicy::Basic256Sha256
-            | SecurityPolicy::Aes256Sha256RsaPss => (32, 16),
+            SecurityPolicy::Basic128Rsa15 | SecurityPolicy::Aes128Sha256RsaOaep => (16, 16),
+            SecurityPolicy::Basic256 | SecurityPolicy::Basic256Sha256 | SecurityPolicy::Aes256Sha256RsaPss => (32, 16),
             _ => {
                 panic!("Invalid policy");
             }
         };
 
         let signing_key = self.prf(secret, seed, signing_key_length, 0);
-        let encrypting_key =
-            self.prf(secret, seed, encrypting_key_length, signing_key_length);
+        let encrypting_key = self.prf(secret, seed, encrypting_key_length, signing_key_length);
         let encrypting_key = AesKey::new(*self, &encrypting_key);
-        let iv = self.prf(
-            secret,
-            seed,
-            encrypting_block_size,
-            signing_key_length + encrypting_key_length,
-        );
+        let iv = self.prf(secret, seed, encrypting_block_size, signing_key_length + encrypting_key_length);
 
         (signing_key, encrypting_key, iv)
     }
 
     /// Produce a signature of the data using an asymmetric key. Stores the signature in the supplied
     /// `signature` buffer. Returns the size of the signature within that buffer.
-    pub fn asymmetric_sign(
-        &self,
-        signing_key: &PrivateKey,
-        data: &[u8],
-        signature: &mut [u8],
-    ) -> Result<usize, StatusCode> {
+    pub fn asymmetric_sign(&self, signing_key: &PrivateKey, data: &[u8], signature: &mut [u8]) -> Result<usize, StatusCode> {
         let result = match self {
-<<<<<<< HEAD
-            SecurityPolicy::Basic128Rsa15 | SecurityPolicy::Basic256 => {
-                signing_key.sign_hmac_sha1(data, signature)?
-            }
-            SecurityPolicy::Basic256Sha256 | SecurityPolicy::Aes128Sha256RsaOaep => {
-                signing_key.sign_hmac_sha256(data, signature)?
-            }
-            SecurityPolicy::Aes256Sha256RsaPss => {
-                signing_key.sign_hmac_sha256_pss(data, signature)?
-            }
-=======
             SecurityPolicy::Basic128Rsa15 | SecurityPolicy::Basic256 => signing_key.sign_sha1(data, signature)?,
             SecurityPolicy::Basic256Sha256 | SecurityPolicy::Aes128Sha256RsaOaep => signing_key.sign_sha256(data, signature)?,
             SecurityPolicy::Aes256Sha256RsaPss => signing_key.sign_sha256_pss(data, signature)?,
->>>>>>> 037753e3
             _ => {
                 panic!("Invalid policy");
             }
@@ -594,30 +469,12 @@
     /// Verifies a signature of the data using an asymmetric key. In a debugging scenario, the
     /// signing key can also be supplied so that the supplied signature can be compared to a freshly
     /// generated signature.
-    pub fn asymmetric_verify_signature(
-        &self,
-        verification_key: &PublicKey,
-        data: &[u8],
-        signature: &[u8],
-        their_private_key: Option<PrivateKey>,
-    ) -> Result<(), StatusCode> {
+    pub fn asymmetric_verify_signature(&self, verification_key: &PublicKey, data: &[u8], signature: &[u8], their_private_key: Option<PrivateKey>) -> Result<(), StatusCode> {
         // Asymmetric verify signature against supplied certificate
         let result = match self {
-<<<<<<< HEAD
-            SecurityPolicy::Basic128Rsa15 | SecurityPolicy::Basic256 => {
-                verification_key.verify_hmac_sha1(data, signature)?
-            }
-            SecurityPolicy::Basic256Sha256 | SecurityPolicy::Aes128Sha256RsaOaep => {
-                verification_key.verify_hmac_sha256(data, signature)?
-            }
-            SecurityPolicy::Aes256Sha256RsaPss => {
-                verification_key.verify_hmac_sha256_pss(data, signature)?
-            }
-=======
             SecurityPolicy::Basic128Rsa15 | SecurityPolicy::Basic256 => verification_key.verify_sha1(data, signature)?,
             SecurityPolicy::Basic256Sha256 | SecurityPolicy::Aes128Sha256RsaOaep => verification_key.verify_sha256(data, signature)?,
             SecurityPolicy::Aes256Sha256RsaPss => verification_key.verify_sha256_pss(data, signature)?,
->>>>>>> 037753e3
             _ => {
                 panic!("Invalid policy");
             }
@@ -632,10 +489,7 @@
                 // Calculate the signature using their key, see what we were expecting versus theirs
                 let mut their_signature = vec![0u8; their_key.size()];
                 self.asymmetric_sign(&their_key, data, their_signature.as_mut_slice())?;
-                trace!(
-                    "Using their_key, signature should be {:?}",
-                    &their_signature
-                );
+                trace!("Using their_key, signature should be {:?}", &their_signature);
             }
             Err(StatusCode::BadSecurityChecksFailed)
         }
@@ -645,18 +499,10 @@
     /// and decryption.
     pub fn asymmetric_encryption_padding(&self) -> RsaPadding {
         match self {
-<<<<<<< HEAD
-            SecurityPolicy::Basic128Rsa15 => RsaPadding::PKCS1,
-            SecurityPolicy::Basic256
-            | SecurityPolicy::Basic256Sha256
-            | SecurityPolicy::Aes128Sha256RsaOaep
-            | SecurityPolicy::Aes256Sha256RsaPss => RsaPadding::OAEP,
-=======
             SecurityPolicy::Basic128Rsa15 => RsaPadding::Pkcs1,
             SecurityPolicy::Basic256 | SecurityPolicy::Basic256Sha256 | SecurityPolicy::Aes128Sha256RsaOaep => RsaPadding::OaepSha1,
             // PSS uses OAEP-SHA256 for encryption, but PSS for signing
             SecurityPolicy::Aes256Sha256RsaPss => RsaPadding::OaepSha256,
->>>>>>> 037753e3
             _ => {
                 panic!("Security policy is not supported, shouldn't have gotten here");
             }
@@ -665,30 +511,18 @@
 
     /// Encrypts a message using the supplied encryption key, returns the encrypted size. Destination
     /// buffer must be large enough to hold encrypted bytes including any padding.
-    pub fn asymmetric_encrypt(
-        &self,
-        encryption_key: &PublicKey,
-        src: &[u8],
-        dst: &mut [u8],
-    ) -> Result<usize, StatusCode> {
+    pub fn asymmetric_encrypt(&self, encryption_key: &PublicKey, src: &[u8], dst: &mut [u8]) -> Result<usize, StatusCode> {
         let padding = self.asymmetric_encryption_padding();
-        encryption_key
-            .public_encrypt(src, dst, padding)
+        encryption_key.public_encrypt(src, dst, padding)
             .map_err(|_| StatusCode::BadUnexpectedError)
     }
 
     /// Decrypts a message whose thumbprint matches the x509 cert and private key pair.
     ///
     /// Returns the number of decrypted bytes
-    pub fn asymmetric_decrypt(
-        &self,
-        decryption_key: &PrivateKey,
-        src: &[u8],
-        dst: &mut [u8],
-    ) -> Result<usize, StatusCode> {
+    pub fn asymmetric_decrypt(&self, decryption_key: &PrivateKey, src: &[u8], dst: &mut [u8]) -> Result<usize, StatusCode> {
         let padding = self.asymmetric_encryption_padding();
-        decryption_key
-            .private_decrypt(src, dst, padding)
+        decryption_key.private_decrypt(src, dst, padding)
             .map_err(|_| {
                 error!("Asymmetric decryption failed");
                 StatusCode::BadSecurityChecksFailed
@@ -697,48 +531,26 @@
 
     /// Produce a signature of some data using the supplied symmetric key. Signing algorithm is determined
     /// by the security policy. Signature is stored in the supplied `signature` argument.
-    pub fn symmetric_sign(
-        &self,
-        key: &[u8],
-        data: &[u8],
-        signature: &mut [u8],
-    ) -> Result<(), StatusCode> {
-        trace!(
-            "Producing signature for {} bytes of data into signature of {} bytes",
-            data.len(),
-            signature.len()
-        );
-        match self {
-            SecurityPolicy::Basic128Rsa15 | SecurityPolicy::Basic256 => {
-                hash::hmac_sha1(key, data, signature)
-            }
-            SecurityPolicy::Basic256Sha256
-            | SecurityPolicy::Aes128Sha256RsaOaep
-            | SecurityPolicy::Aes256Sha256RsaPss => {
-                hash::hmac_sha256(key, data, signature)
-            }
-            _ => panic!("Unsupported policy"),
+    pub fn symmetric_sign(&self, key: &[u8], data: &[u8], signature: &mut [u8]) -> Result<(), StatusCode> {
+        trace!("Producing signature for {} bytes of data into signature of {} bytes", data.len(), signature.len());
+        match self {
+            SecurityPolicy::Basic128Rsa15 | SecurityPolicy::Basic256 => hash::hmac_sha1(key, data, signature),
+            SecurityPolicy::Basic256Sha256 | SecurityPolicy::Aes128Sha256RsaOaep | SecurityPolicy::Aes256Sha256RsaPss => hash::hmac_sha256(key, data, signature),
+            _ => {
+                panic!("Unsupported policy")
+            }
         }
     }
 
     /// Verify the signature of a data block using the supplied symmetric key.
-    pub fn symmetric_verify_signature(
-        &self,
-        key: &[u8],
-        data: &[u8],
-        signature: &[u8],
-    ) -> Result<bool, StatusCode> {
+    pub fn symmetric_verify_signature(&self, key: &[u8], data: &[u8], signature: &[u8]) -> Result<bool, StatusCode> {
         // Verify the signature using SHA-1 / SHA-256 HMAC
         let verified = match self {
-            SecurityPolicy::Basic128Rsa15 | SecurityPolicy::Basic256 => {
-                hash::verify_hmac_sha1(key, data, signature)
-            }
-            SecurityPolicy::Basic256Sha256
-            | SecurityPolicy::Aes128Sha256RsaOaep
-            | SecurityPolicy::Aes256Sha256RsaPss => {
-                hash::verify_hmac_sha256(key, data, signature)
-            }
-            _ => panic!("Unsupported policy"),
+            SecurityPolicy::Basic128Rsa15 | SecurityPolicy::Basic256 => hash::verify_hmac_sha1(key, data, signature),
+            SecurityPolicy::Basic256Sha256 | SecurityPolicy::Aes128Sha256RsaOaep | SecurityPolicy::Aes256Sha256RsaPss => hash::verify_hmac_sha256(key, data, signature),
+            _ => {
+                panic!("Unsupported policy")
+            }
         };
         if verified {
             Ok(verified)
@@ -749,24 +561,12 @@
     }
 
     /// Encrypt the supplied data using the supplied key storing the result in the destination.
-    pub fn symmetric_encrypt(
-        &self,
-        key: &AesKey,
-        iv: &[u8],
-        src: &[u8],
-        dst: &mut [u8],
-    ) -> Result<usize, StatusCode> {
+    pub fn symmetric_encrypt(&self, key: &AesKey, iv: &[u8], src: &[u8], dst: &mut [u8]) -> Result<usize, StatusCode> {
         key.encrypt(src, iv, dst)
     }
 
     /// Decrypts the supplied data using the supplied key storing the result in the destination.
-    pub fn symmetric_decrypt(
-        &self,
-        key: &AesKey,
-        iv: &[u8],
-        src: &[u8],
-        dst: &mut [u8],
-    ) -> Result<usize, StatusCode> {
+    pub fn symmetric_decrypt(&self, key: &AesKey, iv: &[u8], src: &[u8], dst: &mut [u8]) -> Result<usize, StatusCode> {
         key.decrypt(src, iv, dst)
     }
 }