// OPCUA for Rust
// SPDX-License-Identifier: MPL-2.0
// Copyright (C) 2017-2020 Adam Lock

//! Client setup and session creation.

use std::{
    path::PathBuf,
    str::FromStr,
    sync::{Arc, RwLock},
};

use opcua_core::{
    comms::url::{
        hostname_from_url, is_opc_ua_binary_url, is_valid_opc_ua_url,
        server_url_from_endpoint_url, url_matches, url_matches_except_host,
        url_with_replaced_hostname,
    },
    config::Config,
};
use opcua_crypto::{CertificateStore, SecurityPolicy};
use opcua_types::{
    service_types::{ApplicationDescription, EndpointDescription, RegisteredServer},
    status_code::StatusCode,
    MessageSecurityMode,
};

use crate::{
    config::{ClientConfig, ClientEndpoint, ANONYMOUS_USER_TOKEN_ID},
    session::{Session, SessionInfo},
    session_retry::SessionRetryPolicy,
};

#[derive(Debug, Clone)]
pub enum IdentityToken {
    /// Anonymous identity token
    Anonymous,
    /// User name and a password
    UserName(String, String),
    /// X5090 cert - a path to the cert.der, and private.pem
    X509(PathBuf, PathBuf),
}

/// The `Client` defines a connection that can be used to to get end points or establish
/// one or more sessions with an OPC UA server. It is constructed via a [`ClientBuilder`] or
/// from a described configuration [`ClientConfig`] that could be deserialized from file.
///
/// You have a couple of choices when creating a client that connects to a server depending on whether
/// you know the endpoints up front.
///
/// 1. Define all the endpoints you expect to connect with via your builder / config and then
///    use `connect_to_endpoint_id()` to  connect to one of them by its id. This option assumes that your
///    client and the server it connects to are describing the same endpoints. It will not work if the server describes different endpoints
///    than the one in your config.
///
/// 2. Define no endpoints and then call `connect_to_endpoint()` with an ad hoc endpoint description.
///    This is the suitable choice if your client can connect to a multitude of servers without
///    advance description of their endpoints.
///
/// [`ClientConfig`]: ../config/struct.ClientConfig.html
/// [`ClientBuilder`]: ../builder/struct.ClientBuilder.html
///
pub struct Client {
    /// Client configuration
    config: ClientConfig,
    /// Certificate store is where certificates go.
    certificate_store: Arc<RwLock<CertificateStore>>,
    /// The session retry policy for new sessions
    session_retry_policy: SessionRetryPolicy,
}

impl Drop for Client {
    fn drop(&mut self) {
        // TODO - this causes panics on unwrap - have to figure the reason out
        //        for session in self.sessions.iter_mut() {
        //            // Disconnect
        //            let mut session = trace_write_lock_unwrap!(session.session);
        //            if session.is_connected() {
        //                session.disconnect()
        //            }
        //        }
    }
}

impl From<ClientConfig> for Client {
    fn from(config: ClientConfig) -> Client {
        Client::new(config)
    }
}

impl Client {
    /// Creates a new [`Client`] instance from a [`ClientConfig`]. The configuration
    /// defines the behaviour of the new client, which endpoints it recognizes, where it stores
    /// certificates etc.
    ///
    /// A [`Client`] can be made directly or by using a [`ClientBuilder`].
    ///
    /// # Example
    ///
    /// ```no_run
    /// use opcua_client::prelude::*;
    /// use std::path::PathBuf;
    ///
    /// fn main() {
    ///     let mut client = Client::new(ClientConfig::load(&PathBuf::from("./myclient.conf")).unwrap());
    ///     if let Ok(session) = client.connect_to_endpoint_id(None) {
    ///         // ..
    ///     }
    /// }
    /// ```
    ///
    /// [`Client`]: ./struct.Client.html
    /// [`ClientConfig`]: ../config/struct.ClientConfig.html
    /// [`ClientBuilder`]: ../config/struct.ClientBuilder.html
    ///
    pub fn new(config: ClientConfig) -> Client {
        let application_description = if config.create_sample_keypair {
            Some(config.application_description())
        } else {
            None
        };

<<<<<<< HEAD
        let (mut certificate_store, client_certificate, client_pkey) =
            CertificateStore::new_with_keypair(&config.pki_dir, application_description);
=======
        let (mut certificate_store, client_certificate, client_pkey) = CertificateStore::new_with_keypair(
            &config.pki_dir, config.certificate_path.as_deref(), config.private_key_path.as_deref(), application_description);
>>>>>>> 037753e3
        if client_certificate.is_none() || client_pkey.is_none() {
            error!("Client is missing its application instance certificate and/or its private key. Encrypted endpoints will not function correctly.")
        }

        // Clients may choose to auto trust servers to save some messing around with rejected certs
        if config.trust_server_certs {
            certificate_store.trust_unknown_certs = true;
        }

        let session_timeout = config.session_timeout as f64;

        // The session retry policy dictates how many times to retry if connection to the server goes down
        // and on what interval
        let session_retry_policy = match config.session_retry_limit {
            // Try forever
            -1 => SessionRetryPolicy::infinity(
                session_timeout,
                config.session_retry_interval,
            ),
            // Never try
            0 => SessionRetryPolicy::never(session_timeout),
            // Try this many times
            session_retry_limit => SessionRetryPolicy::new(
                session_timeout,
                session_retry_limit as u32,
                config.session_retry_interval,
            ),
        };

        Client {
            config,
            session_retry_policy,
            certificate_store: Arc::new(RwLock::new(certificate_store)),
        }
    }

    /// Returns a filled OPC UA [`ApplicationDescription`] using information from the config
    ///
    /// [`ApplicationDescription`]: ../../opcua_types/service_types/application_description/struct.ApplicationDescription.html
    ///
    pub fn application_description(&self) -> ApplicationDescription {
        self.config.application_description()
    }

    /// Connects to a named endpoint that you have defined in the `ClientConfig`
    /// and creates / activates a [`Session`] for that endpoint. Note that `GetEndpoints` is first
    /// called on the server and it is expected to support the endpoint you intend to connect to.
    ///
    /// Returns with the session that has been established or an error.
    ///
    /// Important Note: The `Session` you receive from this call is protected because it is
    /// accessed by multiple internal threads. You must scope lock calls to this session object and not
    /// hold the lock for more than required.
    ///
    /// [`Session`]: ../session/struct.Session.html
    ///
    pub fn connect_to_endpoint_id(
        &mut self,
        endpoint_id: Option<&str>,
    ) -> Result<Arc<RwLock<Session>>, StatusCode> {
        // Ask the server associated with the default endpoint for its list of endpoints
        let endpoints = match self.get_server_endpoints() {
            Result::Err(status_code) => {
                error!("Cannot get endpoints for server, error - {}", status_code);
                return Err(status_code);
            }
            Result::Ok(endpoints) => endpoints,
        };

        info!("Server has these endpoints:");
        endpoints.iter().for_each(|e| {
            info!(
                "  {} - {:?} / {:?}",
                e.endpoint_url,
                SecurityPolicy::from_str(e.security_policy_uri.as_ref()).unwrap(),
                e.security_mode
            )
        });

        // Create a session to an endpoint. If an endpoint id is specified use that
        let session = if let Some(endpoint_id) = endpoint_id {
            self.new_session_from_id(endpoint_id, &endpoints).unwrap()
        } else {
            self.new_session(&endpoints).unwrap()
        };

        {
            // Connect to the server
            let mut session = session.write().unwrap();
            if let Err(result) = session.connect_and_activate() {
                error!(
                    "Got an error while creating the default session - {}",
                    result
                );
            }
        }

        Ok(session)
    }

    /// Connects to an ad-hoc server endpoint description. and creates / activates a [`Session`] for
    /// that endpoint.
    ///
    /// Returns with the session that has been established or an error.
    ///
    /// Important Note: The `Session` you receive from this call is protected because it is
    /// accessed by multiple internal threads. You must scope lock calls to this session object and not
    /// hold the lock for more than required.
    ///
    /// [`Session`]: ../session/struct.Session.html
    ///
    pub fn connect_to_endpoint<T>(
        &mut self,
        endpoint: T,
        user_identity_token: IdentityToken,
    ) -> Result<Arc<RwLock<Session>>, StatusCode>
    where
        T: Into<EndpointDescription>,
    {
        let endpoint = endpoint.into();

        // Get the server endpoints
        let server_url = server_url_from_endpoint_url(endpoint.endpoint_url.as_ref())
            .map_err(|_| StatusCode::BadTcpEndpointUrlInvalid)?;

        let server_endpoints =
            self.get_server_endpoints_from_url(server_url)
                .map_err(|status_code| {
                    error!("Cannot get endpoints for server, error - {}", status_code);
                    status_code
                })?;

        // Find the server endpoint that matches the one desired
        let security_policy =
            SecurityPolicy::from_str(endpoint.security_policy_uri.as_ref())
                .map_err(|_| StatusCode::BadSecurityPolicyRejected)?;
        let server_endpoint = Client::find_server_endpoint(
            &server_endpoints,
            endpoint.endpoint_url.as_ref(),
            security_policy,
            endpoint.security_mode,
        )
        .ok_or(StatusCode::BadTcpEndpointUrlInvalid)
        .map_err(|status_code| {
            error!(
                "Cannot find matching endpoint for {}",
                endpoint.endpoint_url.as_ref()
            );
            status_code
        })?;

        // Create a session
        let session = self
            .new_session_from_info((server_endpoint, user_identity_token))
            .unwrap();

        {
            // Connect to the server
            let mut session = session.write().unwrap();
            if let Err(result) = session.connect_and_activate() {
                error!(
                    "Got an error while creating the default session - {}",
                    result
                );
            }
        }

        Ok(session)
    }

    /// Gets the [`ClientEndpoint`] information for the default endpoint, as defined
    /// by the configuration. If there is no default endpoint, this function will return an error.
    ///
    /// [`ClientEndpoint`]: ../config/struct.ClientEndpoint.html
    ///
    pub fn default_endpoint(&self) -> Result<ClientEndpoint, String> {
        let default_endpoint_id = self.config.default_endpoint.clone();
        if default_endpoint_id.is_empty() {
            Err("No default endpoint has been specified".to_string())
        } else if let Some(endpoint) = self.config.endpoints.get(&default_endpoint_id) {
            Ok(endpoint.clone())
        } else {
            Err(format!(
                "Cannot find default endpoint with id {}",
                default_endpoint_id
            ))
        }
    }

    /// Creates a new [`Session`] using the default endpoint specified in the config. If
    /// there is no default, or the endpoint does not exist, this function will return an error
    ///
    /// [`Session`]: ../session/struct.Session.html
    ///
    pub fn new_session(
        &mut self,
        endpoints: &[EndpointDescription],
    ) -> Result<Arc<RwLock<Session>>, String> {
        let endpoint = self.default_endpoint()?;
        self.new_session_from_endpoint(&endpoint, endpoints)
    }

    /// Creates a new [`Session`] using the named endpoint id. If there is no
    /// endpoint of that id in the config, this function will return an error
    ///
    /// [`Session`]: ../session/struct.Session.html
    ///
    pub fn new_session_from_id<T>(
        &mut self,
        endpoint_id: T,
        endpoints: &[EndpointDescription],
    ) -> Result<Arc<RwLock<Session>>, String>
    where
        T: Into<String>,
    {
        let endpoint_id = endpoint_id.into();
        let endpoint = {
            let endpoint = self.config.endpoints.get(&endpoint_id);
            if endpoint.is_none() {
                return Err(format!("Cannot find endpoint with id {}", endpoint_id));
            }
            // This clone is an unfortunate workaround to a lifetime issue between the borrowed
            // endpoint and the need to call the mutable new_session_from_endpoint()
            endpoint.unwrap().clone()
        };
        self.new_session_from_endpoint(&endpoint, endpoints)
    }

    /// Creates a new [`Session`] using provided client endpoint and endpoint descriptions.
    /// If the endpoint does not exist or is in error, this function will return an error.
    ///
    /// [`Session`]: ../session/struct.Session.html
    ///
    fn new_session_from_endpoint(
        &mut self,
        client_endpoint: &ClientEndpoint,
        endpoints: &[EndpointDescription],
    ) -> Result<Arc<RwLock<Session>>, String> {
        let session_info = self.session_info_for_endpoint(client_endpoint, endpoints)?;
        self.new_session_from_info(session_info)
    }

    /// Creates an ad hoc new [`Session`] using the specified endpoint url, security policy and mode.
    ///
    /// This function supports anything that implements `Into<SessionInfo>`, for example `EndpointDescription`.
    ///
    /// [`Session`]: ../session/struct.Session.html
    ///
    pub fn new_session_from_info<T>(
        &mut self,
        session_info: T,
    ) -> Result<Arc<RwLock<Session>>, String>
    where
        T: Into<SessionInfo>,
    {
        let session_info = session_info.into();
        if !is_opc_ua_binary_url(session_info.endpoint.endpoint_url.as_ref()) {
            Err(format!(
                "Endpoint url {}, is not a valid / supported url",
                session_info.endpoint.endpoint_url
            ))
        } else {
            let session = Arc::new(RwLock::new(Session::new(
                self.application_description(),
                self.certificate_store.clone(),
                session_info,
                self.session_retry_policy.clone(),
            )));
            Ok(session)
        }
    }

    /// Connects to the client's default configured endpoint asks the server for a list of
    /// [`EndpointDescription`] that it hosts. If there is an error, the function will
    /// return an error.
    ///
    /// [`EndpointDescription`]: ../../opcua_types/service_types/endpoint_description/struct.EndpointDescription.html
    ///
    pub fn get_server_endpoints(&self) -> Result<Vec<EndpointDescription>, StatusCode> {
        if let Ok(default_endpoint) = self.default_endpoint() {
            if let Ok(server_url) = server_url_from_endpoint_url(&default_endpoint.url) {
                self.get_server_endpoints_from_url(server_url)
            } else {
                error!(
                    "Cannot create a server url from the specified endpoint url {}",
                    default_endpoint.url
                );
                Err(StatusCode::BadUnexpectedError)
            }
        } else {
            error!("There is no default endpoint, so cannot get endpoints");
            Err(StatusCode::BadUnexpectedError)
        }
    }

    /// Connects to the specified server_url with a None/None connection and asks for a list of
    /// [`EndpointDescription`] that it hosts.
    ///
    /// # Example
    ///
    /// ```no_run
    /// use opcua_client::prelude::*;
    /// use std::path::PathBuf;
    ///
    /// fn main() {
    ///     let mut client = Client::new(ClientConfig::load(&PathBuf::from("./myclient.conf")).unwrap());
    ///     if let Ok(endpoints) = client.get_server_endpoints_from_url("opc.tcp://foo:1234") {
    ///         if let Some(endpoint) = Client::find_server_endpoint(&endpoints, "opc.tcp://foo:1234/mypath", SecurityPolicy::None, MessageSecurityMode::None) {
    ///           //...
    ///         }
    ///     }
    /// }
    /// ```
    ///
    /// [`EndpointDescription`]: ../../opcua_types/service_types/endpoint_description/struct.EndpointDescription.html
    ///
    pub fn get_server_endpoints_from_url<T>(
        &self,
        server_url: T,
    ) -> Result<Vec<EndpointDescription>, StatusCode>
    where
        T: Into<String>,
    {
        let server_url = server_url.into();
        if !is_opc_ua_binary_url(&server_url) {
            Err(StatusCode::BadTcpEndpointUrlInvalid)
        } else {
            let preferred_locales = Vec::new();
            // Most of these fields mean nothing when getting endpoints
            let endpoint = EndpointDescription::from(server_url.as_ref());
            let session_info = SessionInfo {
                endpoint,
                user_identity_token: IdentityToken::Anonymous,
                preferred_locales,
            };
            let mut session = Session::new(
                self.application_description(),
                self.certificate_store.clone(),
                session_info,
                self.session_retry_policy.clone(),
            );
            session.connect()?;
            let result = session.get_endpoints()?;
            session.disconnect();
            Ok(result)
        }
    }

    /// Connects to a discovery server and asks the server for a list of
    /// available server [`ApplicationDescription`].
    ///
    /// [`ApplicationDescription`]: ../../opcua_types/service_types/application_description/struct.ApplicationDescription.html
    ///
    pub fn find_servers<T>(
        &mut self,
        discovery_endpoint_url: T,
    ) -> Result<Vec<ApplicationDescription>, StatusCode>
    where
        T: Into<String>,
    {
        let discovery_endpoint_url = discovery_endpoint_url.into();
        debug!("find_servers, {}", discovery_endpoint_url);
        let endpoint = EndpointDescription::from(discovery_endpoint_url.as_ref());
        let session = self.new_session_from_info(endpoint);
        if let Ok(session) = session {
            let mut session = trace_write_lock_unwrap!(session);
            // Connect & activate the session.
            let connected = session.connect();
            if connected.is_ok() {
                // Find me some some servers
                let result = session
                    .find_servers(discovery_endpoint_url.clone())
                    .map_err(|err| {
                        error!(
                            "Cannot find servers on discovery server {} - check this error - {:?}",
                            discovery_endpoint_url, err
                        );
                        err
                    });
                session.disconnect();
                result
            } else {
                let result = connected.unwrap_err();
                error!(
                    "Cannot connect to {} - check this error - {}",
                    discovery_endpoint_url, result
                );
                Err(result)
            }
        } else {
            let result = StatusCode::BadUnexpectedError;
            error!(
                "Cannot create a sesion to {} - check if url is malformed",
                discovery_endpoint_url
            );
            Err(result)
        }
    }

    /// Called by servers that wish to register themselves with a discovery server.
    ///
    /// In this role, the server becomes the client of the discovery server, so it needs to connect
    /// as a client, query the endpoints, establish a session, register its own endpoints and then
    /// disconnect.
    ///
    /// The implementation of this function looks for the strongest endpoint of the discovery server
    /// to register itself on. That makes it possible that the discovery server may reject the
    /// connection if it does not trust the client. In that instance, it is up to the user to do
    /// whatever is required to make the discovery server trust the registering server.
    ///
    /// For example the standard OPC foundation discovery server will drop the server's cert in a
    /// `rejected/` folder on the filesystem and this cert has to be moved to a `trusted/certs/` folder.
    pub fn register_server<T>(
        &mut self,
        discovery_endpoint_url: T,
        server: RegisteredServer,
    ) -> Result<(), StatusCode>
    where
        T: Into<String>,
    {
        let discovery_endpoint_url = discovery_endpoint_url.into();
        if !is_valid_opc_ua_url(&discovery_endpoint_url) {
            error!(
                "Discovery endpoint url \"{}\" is not a valid OPC UA url",
                discovery_endpoint_url
            );
            Err(StatusCode::BadTcpEndpointUrlInvalid)
        } else {
            // Get a list of endpoints from the discovery server
            debug!("register_server({}, {:?}", discovery_endpoint_url, server);
            let endpoints =
                self.get_server_endpoints_from_url(discovery_endpoint_url.clone())?;
            if endpoints.is_empty() {
                Err(StatusCode::BadUnexpectedError)
            } else {
                // Now choose the strongest endpoint to register through
                if let Some(endpoint) = endpoints
                    .iter()
                    .filter(|e| self.is_supported_endpoint(*e))
                    .max_by(|a, b| a.security_level.cmp(&b.security_level))
                {
                    debug!(
                        "Registering this server via discovery endpoint {:?}",
                        endpoint
                    );
                    let session = self.new_session_from_info(endpoint.clone());
                    if let Ok(session) = session {
                        let mut session = trace_write_lock_unwrap!(session);
                        match session.connect() {
                            Ok(_) => {
                                // Register with the server
                                let result = session.register_server(server);
                                session.disconnect();
                                result
                            }
                            Err(result) => {
                                error!(
                                    "Cannot connect to {} - check this error - {}",
                                    discovery_endpoint_url, result
                                );
                                Err(result)
                            }
                        }
                    } else {
                        error!(
                            "Cannot create a sesion to {} - check if url is malformed",
                            discovery_endpoint_url
                        );
                        Err(StatusCode::BadUnexpectedError)
                    }
                } else {
                    error!("Cannot find an endpoint that we call register server on");
                    Err(StatusCode::BadUnexpectedError)
                }
            }
        }
    }

    /// Finds a matching endpoint, one that most closely matches the host, path, security policy
    /// and security mode used as inputs. The function will fallback to omit the host in its
    /// comparison if no exact match is found.
    ///
    /// # Example
    ///
    /// ```no_run
    /// use opcua_client::prelude::*;
    /// let endpoints = [
    ///     EndpointDescription::from("opc.tcp://foo:123"),
    ///     EndpointDescription::from("opc.tcp://foo:456")
    /// ];
    /// // Some result, including for hostname mismatch
    /// assert!(Client::find_server_endpoint(&endpoints, "opc.tcp://foo:123", SecurityPolicy::None, MessageSecurityMode::None).is_some());
    /// assert!(Client::find_server_endpoint(&endpoints, "opc.tcp://bar:123", SecurityPolicy::None, MessageSecurityMode::None).is_some());
    /// assert!(Client::find_server_endpoint(&endpoints, "opc.tcp://foo:456", SecurityPolicy::None, MessageSecurityMode::None).is_some());
    /// // None
    /// assert!(Client::find_server_endpoint(&endpoints, "opc.tcp://foo:222", SecurityPolicy::None, MessageSecurityMode::None).is_none());
    /// assert!(Client::find_server_endpoint(&endpoints, "opc.tcp://foo:123", SecurityPolicy::Basic128Rsa15, MessageSecurityMode::None).is_none());
    /// assert!(Client::find_server_endpoint(&endpoints, "opc.tcp://foo:123", SecurityPolicy::None, MessageSecurityMode::Sign).is_none());
    /// ```
    ///
    pub fn find_server_endpoint<T>(
        endpoints: &[EndpointDescription],
        endpoint_url: T,
        security_policy: SecurityPolicy,
        security_mode: MessageSecurityMode,
    ) -> Option<EndpointDescription>
    where
        T: Into<String>,
    {
        // Iterate the supplied endpoints looking for the closest match.
        let security_policy_uri = security_policy.to_uri();
        let endpoint_url = endpoint_url.into();

        // Do an exact match first
        let result = endpoints
            .iter()
            .find(|e| {
                e.security_mode == security_mode
                    && e.security_policy_uri.as_ref() == security_policy_uri
                    && url_matches(e.endpoint_url.as_ref(), &endpoint_url)
            })
            .cloned();

        // If something was found, return it, otherwise try a fuzzier match that ignores the hostname.
        if result.is_some() {
            result
        } else {
            endpoints
                .iter()
                .find(|e| {
                    e.security_mode == security_mode
                        && e.security_policy_uri.as_ref() == security_policy_uri
                        && url_matches_except_host(
                            e.endpoint_url.as_ref(),
                            &endpoint_url,
                        )
                })
                .cloned()
        }
    }

    /// Determine if we recognize the security of this endpoint
    fn is_supported_endpoint(&self, endpoint: &EndpointDescription) -> bool {
        if let Ok(security_policy) =
            SecurityPolicy::from_str(endpoint.security_policy_uri.as_ref())
        {
            match security_policy {
                SecurityPolicy::Unknown => false,
                _ => true,
            }
        } else {
            false
        }
    }

    /// Returns an identity token corresponding to the matching user in the configuration. Or None
    /// if there is no matching token.
    fn client_identity_token<T>(&self, user_token_id: T) -> Option<IdentityToken>
    where
        T: Into<String>,
    {
        let user_token_id = user_token_id.into();
        if user_token_id == ANONYMOUS_USER_TOKEN_ID {
            Some(IdentityToken::Anonymous)
        } else if let Some(token) = self.config.user_tokens.get(&user_token_id) {
            if let Some(ref password) = token.password {
                Some(IdentityToken::UserName(
                    token.user.clone(),
                    password.clone(),
                ))
            } else if let Some(ref cert_path) = token.cert_path {
                if let Some(ref private_key_path) = token.private_key_path {
                    Some(IdentityToken::X509(
                        PathBuf::from(cert_path),
                        PathBuf::from(private_key_path),
                    ))
                } else {
                    None
                }
            } else {
                None
            }
        } else {
            None
        }
    }

    /// Find an endpoint supplied from the list of endpoints that matches the input criteria
    pub fn find_matching_endpoint(
        endpoints: &[EndpointDescription],
        endpoint_url: &str,
        security_policy: SecurityPolicy,
        security_mode: MessageSecurityMode,
    ) -> Option<EndpointDescription> {
        if security_policy == SecurityPolicy::Unknown {
            panic!("Cannot match against unknown security policy");
        }

        let matching_endpoint = endpoints
            .iter()
            .find(|e| {
                // Endpoint matches if the security mode, policy and url match
                security_mode == e.security_mode
                    && security_policy
                        == SecurityPolicy::from_uri(e.security_policy_uri.as_ref())
                    && url_matches_except_host(endpoint_url, e.endpoint_url.as_ref())
            })
            .cloned();

        // Issue #16, #17 - the server may advertise an endpoint whose hostname is inaccessible
        // to the client so substitute the advertised hostname with the one the client supplied.
        if let Some(mut matching_endpoint) = matching_endpoint {
            if let Ok(hostname) = hostname_from_url(endpoint_url) {
                if let Ok(new_endpoint_url) = url_with_replaced_hostname(
                    matching_endpoint.endpoint_url.as_ref(),
                    &hostname,
                ) {
                    matching_endpoint.endpoint_url = new_endpoint_url.into();
                    Some(matching_endpoint)
                } else {
                    None
                }
            } else {
                None
            }
        } else {
            None
        }
    }

    /// Creates a [`SessionInfo`](SessionInfo) information from the supplied client endpoint.
    fn session_info_for_endpoint(
        &self,
        client_endpoint: &ClientEndpoint,
        endpoints: &[EndpointDescription],
    ) -> Result<SessionInfo, String> {
        // Enumerate endpoints looking for matching one
        if let Ok(security_policy) =
            SecurityPolicy::from_str(&client_endpoint.security_policy)
        {
            let security_mode =
                MessageSecurityMode::from(client_endpoint.security_mode.as_ref());
            if security_mode != MessageSecurityMode::Invalid {
                let endpoint_url = client_endpoint.url.clone();
                // Now find a matching endpoint from those on the server
                let endpoint = Self::find_matching_endpoint(
                    endpoints,
                    &endpoint_url,
                    security_policy,
                    security_mode,
                );
                if endpoint.is_none() {
                    Err(format!("Endpoint {}, {:?} / {:?} does not match against any supplied by the server", endpoint_url, security_policy, security_mode))
                } else if let Some(user_identity_token) =
                    self.client_identity_token(client_endpoint.user_token_id.clone())
                {
                    info!(
                        "Creating a session for endpoint {}, {:?} / {:?}",
                        endpoint_url, security_policy, security_mode
                    );
                    let preferred_locales = self.config.preferred_locales.clone();
                    Ok(SessionInfo {
                        endpoint: endpoint.unwrap().clone(),
                        user_identity_token,
                        preferred_locales,
                    })
                } else {
                    Err(format!(
                        "Endpoint {} user id cannot be found",
                        client_endpoint.user_token_id
                    ))
                }
            } else {
                Err(format!(
                    "Endpoint {} security mode {} is invalid",
                    client_endpoint.url, client_endpoint.security_mode
                ))
            }
        } else {
            Err(format!(
                "Endpoint {} security policy {} is invalid",
                client_endpoint.url, client_endpoint.security_policy
            ))
        }
    }
}<|MERGE_RESOLUTION|>--- conflicted
+++ resolved
@@ -120,13 +120,13 @@
             None
         };
 
-<<<<<<< HEAD
         let (mut certificate_store, client_certificate, client_pkey) =
-            CertificateStore::new_with_keypair(&config.pki_dir, application_description);
-=======
-        let (mut certificate_store, client_certificate, client_pkey) = CertificateStore::new_with_keypair(
-            &config.pki_dir, config.certificate_path.as_deref(), config.private_key_path.as_deref(), application_description);
->>>>>>> 037753e3
+            CertificateStore::new_with_keypair(
+                &config.pki_dir,
+                config.certificate_path.as_deref(),
+                config.private_key_path.as_deref(),
+                application_description,
+            );
         if client_certificate.is_none() || client_pkey.is_none() {
             error!("Client is missing its application instance certificate and/or its private key. Encrypted endpoints will not function correctly.")
         }
