--- conflicted
+++ resolved
@@ -1,20 +1,11 @@
 //! Asymmetric encryption / decryption, signing / verification wrapper.
-<<<<<<< HEAD
-use std;
-use std::fmt::{Debug, Formatter};
-use std::result::Result;
-
-use openssl::{pkey, rsa, sign, hash};
-=======
 use std::{
     self,
     fmt::{Debug, Formatter},
-    marker::Send,
     result::Result,
 };
 
 use openssl::{hash, pkey, rsa, sign};
->>>>>>> 9317fc0e
 
 use opcua_types::status_code::StatusCode;
 
