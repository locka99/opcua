--- conflicted
+++ resolved
@@ -1,24 +1,13 @@
 // X509 certificate wrapper.
 
-<<<<<<< HEAD
-use std;
-use std::fmt::{Debug, Formatter};
-use std::result::Result;
-
-use openssl::{x509, nid::Nid};
-
-use chrono::{DateTime, Utc, TimeZone};
-=======
 use std::{
     self,
     fmt::{Debug, Formatter},
-    marker::Send,
     result::Result,
 };
 
 use chrono::{DateTime, TimeZone, Utc};
 use openssl::{nid::Nid, x509};
->>>>>>> 9317fc0e
 
 use opcua_types::{ByteString, service_types::ApplicationDescription, status_code::StatusCode};
 
