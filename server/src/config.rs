--- conflicted
+++ resolved
@@ -649,7 +649,9 @@
 }
 
 impl ServerConfig {
-<<<<<<< HEAD
+    /// The default PKI directory
+    pub const PKI_DIR: &'static str = "pki";
+
     pub fn new<T>(
         application_name: T,
         user_tokens: BTreeMap<String, ServerUserToken>,
@@ -658,25 +660,14 @@
     where
         T: Into<String>,
     {
-=======
-    /// The default PKI directory
-    pub const PKI_DIR: &'static str = "pki";
-
-    pub fn new<T>(application_name: T, user_tokens: BTreeMap<String, ServerUserToken>, endpoints: BTreeMap<String, ServerEndpoint>) -> Self where T: Into<String> {
->>>>>>> 037753e3
         let host = "127.0.0.1".to_string();
         let port = constants::DEFAULT_RUST_OPC_UA_SERVER_PORT;
 
         let application_name = application_name.into();
         let application_uri = format!("urn:{}", application_name);
         let product_uri = format!("urn:{}", application_name);
-<<<<<<< HEAD
-        let pki_dir = PathBuf::from("./pki");
         let discovery_server_url =
             Some(constants::DEFAULT_DISCOVERY_SERVER_URL.to_string());
-=======
-        let discovery_server_url = Some(constants::DEFAULT_DISCOVERY_SERVER_URL.to_string());
->>>>>>> 037753e3
         let discovery_urls = vec![format!("opc.tcp://{}:{}/", host, port)];
         let locale_ids = vec!["en".to_string()];
 
