--- conflicted
+++ resolved
@@ -72,7 +72,7 @@
 
 #[derive(Clone)]
 pub struct MessageSender {
-    sender: UnboundedSender<Message>
+    sender: UnboundedSender<Message>,
 }
 
 impl MessageSender {
@@ -81,7 +81,9 @@
     }
 
     pub fn send_message(&self, request_id: u32, message: SupportedMessage) {
-        let _ = self.sender.unbounded_send(Message::Message(request_id, message));
+        let _ = self
+            .sender
+            .unbounded_send(Message::Message(request_id, message));
     }
 }
 
@@ -926,57 +928,22 @@
 
             // The final chunk will trigger turning all pending chunks into a request
             if message_header.is_final == MessageIsFinalType::Final {
-<<<<<<< HEAD
-                // Drain pending chunks and turn them into a message
-                let chunks: Vec<MessageChunk> = self.pending_chunks.drain(..).collect();
-                let chunk_info = {
-                    let secure_channel = trace_read_lock_unwrap!(self.secure_channel);
-                    chunks[0].chunk_info(&secure_channel)?
-                };
-
-                // Handle the request, and then send the response back to the caller
-                let request = self.turn_received_chunks_into_message(&chunks)?;
-                let request_id = chunk_info.sequence_header.request_id;
-                let response = match message_header.message_type {
-                    MessageChunkType::OpenSecureChannel => {
-                        let mut secure_channel =
-                            trace_write_lock_unwrap!(self.secure_channel);
-                        self.secure_channel_service.open_secure_channel(
-                            &mut secure_channel,
-                            &chunk_info.security_header,
-                            self.client_protocol_version,
-                            &request,
-                        )?
-                    }
-                    MessageChunkType::CloseSecureChannel => {
-                        self.secure_channel_service.close_secure_channel(&request)?
-                    }
-                    MessageChunkType::Message => {
-                        let response =
-                            self.message_handler.handle_message(request_id, request)?;
-                        if response.is_none() {
-                            // No response for the message at this time
-                            return Ok(());
-                        }
-                        response.unwrap()
-                    }
-                };
-                // Send the response for transmission
-                let _ = sender.unbounded_send(Message::Message(request_id, response));
-=======
                 self.process_final_chunk(&message_header, sender)
             } else {
                 Ok(())
->>>>>>> 037753e3
-            }
-        }
-    }
-
-    fn process_final_chunk(&mut self, message_header: &MessageChunkHeader, sender: &mut UnboundedSender<Message>) -> Result<(), StatusCode> {
+            }
+        }
+    }
+
+    fn process_final_chunk(
+        &mut self,
+        message_header: &MessageChunkHeader,
+        sender: &mut UnboundedSender<Message>,
+    ) -> Result<(), StatusCode> {
         // Drain pending chunks and turn them into a message
         let chunks: Vec<MessageChunk> = self.pending_chunks.drain(..).collect();
         let chunk_info = {
-            let secure_channel = trace_read_lock_unwrap!( self.secure_channel);
+            let secure_channel = trace_read_lock_unwrap!(self.secure_channel);
             chunks[0].chunk_info(&secure_channel)?
         };
 
@@ -985,31 +952,63 @@
         let request_id = chunk_info.sequence_header.request_id;
 
         let sender = MessageSender {
-            sender: sender.clone()
+            sender: sender.clone(),
         };
 
         match message_header.message_type {
-            MessageChunkType::OpenSecureChannel => self.process_open_secure_channel(request_id, &request, &chunk_info.security_header, &sender),
-            MessageChunkType::CloseSecureChannel => self.process_close_secure_channel(request_id, &request, &sender),
-            MessageChunkType::Message => self.process_message(request_id, &request, &sender)
-        }
-    }
-
-    fn process_open_secure_channel(&mut self, request_id: u32, request: &SupportedMessage, security_header: &SecurityHeader, sender: &MessageSender) -> Result<(), StatusCode> {
+            MessageChunkType::OpenSecureChannel => self.process_open_secure_channel(
+                request_id,
+                &request,
+                &chunk_info.security_header,
+                &sender,
+            ),
+            MessageChunkType::CloseSecureChannel => {
+                self.process_close_secure_channel(request_id, &request, &sender)
+            }
+            MessageChunkType::Message => {
+                self.process_message(request_id, &request, &sender)
+            }
+        }
+    }
+
+    fn process_open_secure_channel(
+        &mut self,
+        request_id: u32,
+        request: &SupportedMessage,
+        security_header: &SecurityHeader,
+        sender: &MessageSender,
+    ) -> Result<(), StatusCode> {
         let mut secure_channel = trace_write_lock_unwrap!(self.secure_channel);
-        let response = self.secure_channel_service.open_secure_channel(&mut secure_channel, security_header, self.client_protocol_version, &request)?;
+        let response = self.secure_channel_service.open_secure_channel(
+            &mut secure_channel,
+            security_header,
+            self.client_protocol_version,
+            &request,
+        )?;
         let _ = sender.send_message(request_id, response);
         Ok(())
     }
 
-    fn process_close_secure_channel(&mut self, request_id: u32, request: &SupportedMessage, sender: &MessageSender) -> Result<(), StatusCode> {
+    fn process_close_secure_channel(
+        &mut self,
+        request_id: u32,
+        request: &SupportedMessage,
+        sender: &MessageSender,
+    ) -> Result<(), StatusCode> {
         let response = self.secure_channel_service.close_secure_channel(request)?;
         let _ = sender.send_message(request_id, response);
         Ok(())
     }
 
-    fn process_message(&mut self, request_id: u32, request: &SupportedMessage, sender: &MessageSender) -> Result<(), StatusCode> {
-        let _ = self.message_handler.handle_message(request_id, request, sender)?;
+    fn process_message(
+        &mut self,
+        request_id: u32,
+        request: &SupportedMessage,
+        sender: &MessageSender,
+    ) -> Result<(), StatusCode> {
+        let _ = self
+            .message_handler
+            .handle_message(request_id, request, sender)?;
         Ok(())
     }
 }