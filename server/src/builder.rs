// OPCUA for Rust
// SPDX-License-Identifier: MPL-2.0
// Copyright (C) 2017-2020 Adam Lock

use std::path::PathBuf;

use opcua_core::config::Config;

use crate::{
    config::{ServerConfig, ServerEndpoint, ServerUserToken, ANONYMOUS_USER_TOKEN_ID},
    constants,
    server::Server,
};

const DEFAULT_ENDPOINT_PATH: &str = "/";

/// The `ServerBuilder` is a builder for producing a [`Server`]. It is an alternative to constructing
/// a [`ServerConfig`] from file or from scratch.
///
/// [`Server`]: ../client/struct.Server.html
/// [`ServerConfig`]: ../config/struct.ServerConfig.html
pub struct ServerBuilder {
    config: ServerConfig,
}

impl ServerBuilder {
    pub fn new() -> Self {
        Self {
            config: ServerConfig::default(),
        }
    }

    /// Reads the config in as a starting point
    pub fn from_config(config: ServerConfig) -> Self {
        Self { config }
    }

    /// Creates a simple endpoint that accepts anonymous connections
    pub fn new_anonymous<T>(application_name: T) -> Self
    where
        T: Into<String>,
    {
        let user_token_ids = vec![ANONYMOUS_USER_TOKEN_ID.to_string()];
        Self::new()
            .application_name(application_name)
            .endpoint(
                "none",
                ServerEndpoint::new_none(DEFAULT_ENDPOINT_PATH, &user_token_ids),
            )
            .discovery_urls(vec![DEFAULT_ENDPOINT_PATH.into()])
    }

    /// Creates and yields a builder which is configured with the sample server configuration.
    /// Use this for testing and similar reasons. Do not rely upon this in production code because it could change.
    pub fn new_sample() -> Self {
        warn!("Sample configuration is for testing purposes only. Use a proper configuration in your production environment");

        let path = DEFAULT_ENDPOINT_PATH;

        let user_token_ids = [
            "sample_password_user",
            "sample_x509_user",
            ANONYMOUS_USER_TOKEN_ID,
        ]
        .iter()
        .map(|u| u.to_string())
        .collect::<Vec<String>>();

        Self::new()
            .application_name("OPC UA Sample Server")
            .application_uri("urn:OPC UA Sample Server")
            .product_uri("urn:OPC UA Sample Server Testkit")
            .create_sample_keypair(true)
<<<<<<< HEAD
            .discovery_server_url(Some(
                constants::DEFAULT_DISCOVERY_SERVER_URL.to_string(),
            ))
            .user_token(
                "sample_password_user",
                ServerUserToken {
                    user: "sample1".to_string(),
                    pass: Some("sample1pwd".to_string()),
                    x509: None,
                    thumbprint: None,
                },
            )
            .user_token(
                "sample_x509_user",
                ServerUserToken {
                    user: "sample_x509".to_string(),
                    pass: None,
                    x509: Some("./users/sample-x509.der".to_string()),
                    thumbprint: None,
                },
            )
            .user_token(
                "unused_user",
                ServerUserToken {
                    user: "unused".to_string(),
                    pass: Some("unused1".to_string()),
                    x509: None,
                    thumbprint: None,
                },
            )
=======
            .certificate_path("own/cert.der")
            .private_key_path("private/private.pem")
            .pki_dir("./pki")
            .discovery_server_url(Some(constants::DEFAULT_DISCOVERY_SERVER_URL.to_string()))
            .user_token("sample_password_user", ServerUserToken {
                user: "sample1".to_string(),
                pass: Some("sample1pwd".to_string()),
                x509: None,
                thumbprint: None,
            })
            .user_token("sample_x509_user", ServerUserToken {
                user: "sample_x509".to_string(),
                pass: None,
                x509: Some("./users/sample-x509.der".to_string()),
                thumbprint: None,
            })
            .user_token("unused_user", ServerUserToken {
                user: "unused".to_string(),
                pass: Some("unused1".to_string()),
                x509: None,
                thumbprint: None,
            })
>>>>>>> 037753e3
            .endpoints(vec![
                ("none", ServerEndpoint::new_none(path, &user_token_ids)),
                (
                    "basic128rsa15_sign",
                    ServerEndpoint::new_basic128rsa15_sign(path, &user_token_ids),
                ),
                (
                    "basic128rsa15_sign_encrypt",
                    ServerEndpoint::new_basic128rsa15_sign_encrypt(
                        path,
                        &user_token_ids,
                    ),
                ),
                (
                    "aes128-sha256-rsaoaep_sign",
                    ServerEndpoint::new_aes128_sha256_rsaoaep_sign(
                        path,
                        &user_token_ids,
                    ),
                ),
                (
                    "aes128-sha256-rsaoaep_sign_encrypt",
                    ServerEndpoint::new_aes128_sha256_rsaoaep_sign_encrypt(
                        path,
                        &user_token_ids,
                    ),
                ),
                (
                    "aes256-sha256-rsapss_sign",
                    ServerEndpoint::new_aes256_sha256_rsapss_sign(path, &user_token_ids),
                ),
                (
                    "aes256-sha256-rsapss_sign_encrypt",
                    ServerEndpoint::new_aes256_sha256_rsapss_sign_encrypt(
                        path,
                        &user_token_ids,
                    ),
                ),
                (
                    "basic256_sign",
                    ServerEndpoint::new_basic256_sign(path, &user_token_ids),
                ),
                (
                    "basic256_sign_encrypt",
                    ServerEndpoint::new_basic256_sign_encrypt(path, &user_token_ids),
                ),
                (
                    "basic256sha256_sign",
                    ServerEndpoint::new_basic256sha256_sign(path, &user_token_ids),
                ),
                (
                    "basic256sha256_sign_encrypt",
                    ServerEndpoint::new_basic256sha256_sign_encrypt(
                        path,
                        &user_token_ids,
                    ),
                ),
                ("no_access", ServerEndpoint::new_none("/noaccess", &[])),
            ])
            .discovery_urls(vec![DEFAULT_ENDPOINT_PATH.into()])
    }

    /// Yields a [`Client`] from the values set by the builder. If the builder is not in a valid state
    /// it will return `None`.
    ///
    /// [`Server`]: ../server/struct.Server.html
    pub fn server(self) -> Option<Server> {
        if self.is_valid() {
            Some(Server::new(self.config()))
        } else {
            None
        }
    }

    /// Yields a [`ClientConfig`] from the values set by the builder.
    ///
    /// [`ServerConfig`]: ../config/struct.ServerConfig.html
    pub fn config(self) -> ServerConfig {
        self.config
    }

    /// Test if the builder can yield a server with the configuration supplied.
    pub fn is_valid(&self) -> bool {
        self.config.is_valid()
    }

    /// Sets the application name.
    pub fn application_name<T>(mut self, application_name: T) -> Self
    where
        T: Into<String>,
    {
        self.config.application_name = application_name.into();
        self
    }

    /// Sets the application uri
    pub fn application_uri<T>(mut self, application_uri: T) -> Self
    where
        T: Into<String>,
    {
        self.config.application_uri = application_uri.into();
        self
    }

    /// Sets the product uri.
    pub fn product_uri<T>(mut self, product_uri: T) -> Self
    where
        T: Into<String>,
    {
        self.config.product_uri = product_uri.into();
        self
    }

    /// Sets whether the client should generate its own key pair if there is none found in the pki
    /// directory.
    pub fn create_sample_keypair(mut self, create_sample_keypair: bool) -> Self {
        self.config.create_sample_keypair = create_sample_keypair;
        self
    }

    /// Sets a custom server certificate path. The path is required to be provided as a partial
    /// path relative to the PKI directory. If set, this path will be used to read the server
    /// certificate from disk. The certificate can be in either the .der or .pem format.
    pub fn certificate_path<T>(mut self, certificate_path: T) -> Self where T: Into<PathBuf> {
        self.config.certificate_path = Some(certificate_path.into());
        self
    }

    /// Sets a custom private key path. The path is required to be provided as a partial path
    /// relative to the PKI directory. If set, this path will be used to read the private key
    /// from disk.
    pub fn private_key_path<T>(mut self, private_key_path: T) -> Self where T: Into<PathBuf> {
        self.config.private_key_path = Some(private_key_path.into());
        self
    }

    /// Sets the pki directory where client's own key pair is stored and where `/trusted` and
    /// `/rejected` server certificates are stored.
    pub fn pki_dir<T>(mut self, pki_dir: T) -> Self
    where
        T: Into<PathBuf>,
    {
        self.config.pki_dir = pki_dir.into();
        self
    }

    /// Adds an endpoint to the list of endpoints the client knows of.
    pub fn endpoint<T>(mut self, endpoint_id: T, endpoint: ServerEndpoint) -> Self
    where
        T: Into<String>,
    {
        self.config.endpoints.insert(endpoint_id.into(), endpoint);
        self
    }

    /// Adds multiple endpoints to the list of endpoints the client knows of.
    pub fn endpoints<T>(mut self, endpoints: Vec<(T, ServerEndpoint)>) -> Self
    where
        T: Into<String>,
    {
        for e in endpoints {
            self.config.endpoints.insert(e.0.into(), e.1);
        }
        self
    }

    /// Adds a user token to the server.
    pub fn user_token<T>(mut self, user_token_id: T, user_token: ServerUserToken) -> Self
    where
        T: Into<String>,
    {
        self.config
            .user_tokens
            .insert(user_token_id.into(), user_token);
        self
    }

    /// Sets the discovery server url that this server shall attempt to register itself with.
    pub fn discovery_server_url(mut self, discovery_server_url: Option<String>) -> Self {
        self.config.discovery_server_url = discovery_server_url;
        self
    }

    /// Sets the hostname and port to listen on
    pub fn host_and_port<T>(mut self, host: T, port: u16) -> Self
    where
        T: Into<String>,
    {
        self.config.tcp_config.host = host.into();
        self.config.tcp_config.port = port;
        self
    }

    /// Discovery endpoint urls - the urls of this server used by clients to get endpoints.
    /// If the url is relative, e.g. "/" then the code will make a url for you using the port/host
    /// settings as they are at the time this function is executed.
    pub fn discovery_urls(mut self, discovery_urls: Vec<String>) -> Self {
        self.config.discovery_urls = discovery_urls
            .iter()
            .map(|discovery_url| {
                if discovery_url.starts_with("/") {
                    // Turn into an opc url
                    format!(
                        "opc.tcp://{}:{}/",
                        self.config.tcp_config.host, self.config.tcp_config.port
                    )
                } else {
                    discovery_url.clone()
                }
            })
            .collect();
        self
    }

    /// Set the maximum number of subscriptions in a session
    pub fn max_subscriptions(mut self, max_subscriptions: u32) -> Self {
        self.config.limits.max_subscriptions = max_subscriptions;
        self
    }

    /// Set the maximum number of monitored items per subscription
    pub fn max_monitored_items_per_sub(
        mut self,
        max_monitored_items_per_sub: u32,
    ) -> Self {
        self.config.limits.max_monitored_items_per_sub = max_monitored_items_per_sub;
        self
    }

    /// Set the max array length in elements
    pub fn max_array_length(mut self, max_array_length: u32) -> Self {
        self.config.limits.max_array_length = max_array_length;
        self
    }

    /// Set the max string length in characters, i.e. if you set max to 1000 characters, then with
    /// UTF-8 encoding potentially that's 4000 bytes.
    pub fn max_string_length(mut self, max_string_length: u32) -> Self {
        self.config.limits.max_string_length = max_string_length;
        self
    }

    /// Set the max bytestring length in bytes
    pub fn max_byte_string_length(mut self, max_byte_string_length: u32) -> Self {
        self.config.limits.max_byte_string_length = max_byte_string_length;
        self
    }

    /// Sets the server to automatically trust client certs. This subverts the
    /// authentication during handshake, so only do this if you understand the risks.
    pub fn trust_client_certs(mut self) -> Self {
        self.config.trust_client_certs = true;
        self
    }

    /// Set that clients can modify the address space, i.e. they can add or remove nodes through
    /// the node management service. By default, they cannot.
    pub fn clients_can_modify_address_space(mut self) -> Self {
        self.config.limits.clients_can_modify_address_space = true;
        self
    }
}<|MERGE_RESOLUTION|>--- conflicted
+++ resolved
@@ -71,7 +71,9 @@
             .application_uri("urn:OPC UA Sample Server")
             .product_uri("urn:OPC UA Sample Server Testkit")
             .create_sample_keypair(true)
-<<<<<<< HEAD
+            .certificate_path("own/cert.der")
+            .private_key_path("private/private.pem")
+            .pki_dir("./pki")
             .discovery_server_url(Some(
                 constants::DEFAULT_DISCOVERY_SERVER_URL.to_string(),
             ))
@@ -102,30 +104,6 @@
                     thumbprint: None,
                 },
             )
-=======
-            .certificate_path("own/cert.der")
-            .private_key_path("private/private.pem")
-            .pki_dir("./pki")
-            .discovery_server_url(Some(constants::DEFAULT_DISCOVERY_SERVER_URL.to_string()))
-            .user_token("sample_password_user", ServerUserToken {
-                user: "sample1".to_string(),
-                pass: Some("sample1pwd".to_string()),
-                x509: None,
-                thumbprint: None,
-            })
-            .user_token("sample_x509_user", ServerUserToken {
-                user: "sample_x509".to_string(),
-                pass: None,
-                x509: Some("./users/sample-x509.der".to_string()),
-                thumbprint: None,
-            })
-            .user_token("unused_user", ServerUserToken {
-                user: "unused".to_string(),
-                pass: Some("unused1".to_string()),
-                x509: None,
-                thumbprint: None,
-            })
->>>>>>> 037753e3
             .endpoints(vec![
                 ("none", ServerEndpoint::new_none(path, &user_token_ids)),
                 (
@@ -249,7 +227,10 @@
     /// Sets a custom server certificate path. The path is required to be provided as a partial
     /// path relative to the PKI directory. If set, this path will be used to read the server
     /// certificate from disk. The certificate can be in either the .der or .pem format.
-    pub fn certificate_path<T>(mut self, certificate_path: T) -> Self where T: Into<PathBuf> {
+    pub fn certificate_path<T>(mut self, certificate_path: T) -> Self
+    where
+        T: Into<PathBuf>,
+    {
         self.config.certificate_path = Some(certificate_path.into());
         self
     }
@@ -257,7 +238,10 @@
     /// Sets a custom private key path. The path is required to be provided as a partial path
     /// relative to the PKI directory. If set, this path will be used to read the private key
     /// from disk.
-    pub fn private_key_path<T>(mut self, private_key_path: T) -> Self where T: Into<PathBuf> {
+    pub fn private_key_path<T>(mut self, private_key_path: T) -> Self
+    where
+        T: Into<PathBuf>,
+    {
         self.config.private_key_path = Some(private_key_path.into());
         self
     }
