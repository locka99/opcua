--- conflicted
+++ resolved
@@ -15,10 +15,6 @@
 use tokio::{
     self,
     net::{TcpListener, TcpStream},
-<<<<<<< HEAD
-=======
-    time::Instant
->>>>>>> abc9c434
 };
 
 use opcua_core::{completion_pact, config::Config, prelude::*};
@@ -40,6 +36,7 @@
     util::PollingAction,
 };
 use futures::channel::mpsc::unbounded;
+use std::time::Instant;
 
 pub type Connections = Vec<Arc<RwLock<TcpTransport>>>;
 
