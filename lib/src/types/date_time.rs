--- conflicted
+++ resolved
@@ -140,10 +140,6 @@
         if nanos as i64 >= NANOS_PER_SECOND {
             panic!("Invalid nanosecond");
         }
-<<<<<<< HEAD
-
-=======
->>>>>>> 49285e4d
         let dt = Utc
             .with_ymd_and_hms(
                 year as i32,
@@ -156,10 +152,6 @@
             .unwrap()
             .with_nanosecond(nanos)
             .unwrap();
-<<<<<<< HEAD
-
-=======
->>>>>>> 49285e4d
         DateTime::from(dt)
     }
 }
