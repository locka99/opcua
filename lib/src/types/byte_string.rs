--- conflicted
+++ resolved
@@ -10,8 +10,7 @@
     io::{Read, Write},
 };
 
-use base64::{engine::general_purpose, Engine as _};
-
+use base64::{engine::general_purpose::STANDARD, Engine};
 use serde::{de, Deserialize, Deserializer, Serialize, Serializer};
 
 use crate::types::{
@@ -22,8 +21,6 @@
     status_codes::StatusCode,
     Guid,
 };
-
-use base64::{engine::general_purpose::STANDARD, Engine};
 
 /// A sequence of octets.
 #[derive(Eq, PartialEq, Debug, Clone, Hash)]
@@ -220,11 +217,7 @@
 
     /// Creates a byte string from a Base64 encoded string
     pub fn from_base64(data: &str) -> Option<ByteString> {
-<<<<<<< HEAD
         if let Ok(bytes) = STANDARD.decode(data) {
-=======
-        if let Ok(bytes) = general_purpose::STANDARD.decode(data) {
->>>>>>> 26421b4b
             Some(Self::from(bytes))
         } else {
             None
@@ -235,15 +228,9 @@
     pub fn as_base64(&self) -> String {
         // Base64 encodes the byte string so it can be represented as a string
         if let Some(ref value) = self.value {
-<<<<<<< HEAD
             STANDARD.encode(value)
         } else {
             STANDARD.encode("")
-=======
-            general_purpose::STANDARD.encode(value)
-        } else {
-            general_purpose::STANDARD.encode("")
->>>>>>> 26421b4b
         }
     }
 
