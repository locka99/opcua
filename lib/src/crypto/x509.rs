--- conflicted
+++ resolved
@@ -594,11 +594,7 @@
             date
         };
         NaiveDateTime::parse_from_str(date, "%b %d %H:%M:%S %Y")
-<<<<<<< HEAD
-            .map(|dt| dt.and_utc())
-=======
             .map(|naive| naive.and_utc())
->>>>>>> 5e8b6613
             .map_err(|e| {
                 error!("Cannot parse ASN1 date, err = {:?}", e);
                 X509Error
