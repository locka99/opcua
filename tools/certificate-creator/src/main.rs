use std::path::PathBuf;

use opcua_crypto::*;

fn main() {
    if let Ok((x509_data, overwrite, path)) = parse_x509_args() {
        println!("Creating certificate...");
        println!("  Key size = {}", x509_data.key_size);
        println!("  CN (common name) = \"{}\"", x509_data.common_name);
        println!("  O (organization) = \"{}\"", x509_data.organization);
        println!(
            "  OU (organizational unit) = \"{}\"",
            x509_data.organizational_unit
        );
        println!("  C (country) = \"{}\"", x509_data.country);
        println!("  ST (state) = \"{}\"", x509_data.state);
        println!("  Duration = {} days", x509_data.certificate_duration_days);
        for i in x509_data.alt_host_names.iter().enumerate() {
            if i.0 == 0 {
                println!("  Application URI = \"{}\"", i.1);
            } else {
                println!("  DNS = \"{}\"", i.1);
            }
        }

        let cert_store = CertificateStore::new(&path);
        if cert_store
            .create_and_store_application_instance_cert(&x509_data, overwrite)
            .is_err()
        {
            eprintln!("Certificate creation failed, check above for errors");
        } else {
<<<<<<< HEAD
            println!(
                "Certificate and private key have been written to {} and {}",
                cert_store.own_cert_path().to_string_lossy(),
                cert_store.own_private_key_path().to_string_lossy()
            );
=======
            println!("Certificate and private key have been written to {} and {}",
                     cert_store.own_certificate_path().display(), cert_store.own_private_key_path().display());
>>>>>>> 037753e3
        }
    }
}

struct Args {
    help: bool,
    overwrite: bool,
    key_size: u16,
    pki_path: String,
    duration: u32,
    application_uri: String,
    hostnames: String,
    add_computer_name: bool,
    add_localhost_name: bool,
    common_name: String,
    organization: String,
    organizational_unit: String,
    country: String,
    state: String,
}

impl Args {
    pub fn parse_args() -> Result<Args, Box<dyn std::error::Error>> {
        let mut args = pico_args::Arguments::from_env();
        Ok(Args {
            help: args.contains(["-h", "--help"]),
            overwrite: args.contains(["-o", "--overwrite"]),
            key_size: args
                .opt_value_from_str("--key-size")?
                .unwrap_or(DEFAULT_KEY_SIZE),
            pki_path: args
                .opt_value_from_str("--pkipath")?
                .unwrap_or(String::from(DEFAULT_PKI_PATH)),
            duration: args
                .opt_value_from_str("--duration")?
                .unwrap_or(DEFAULT_DURATION),
            application_uri: args
                .opt_value_from_str("--application-uri")?
                .unwrap_or(String::from(DEFAULT_APPLICATION_URI)),
            hostnames: args
                .opt_value_from_str("--hostnames")?
                .unwrap_or(String::from("")),
            add_computer_name: args.contains("--add-computer-name"),
            add_localhost_name: args.contains("--add-localhost-name"),
            common_name: args
                .opt_value_from_str("--CN")?
                .unwrap_or(String::from(DEFAULT_CN)),
            organization: args
                .opt_value_from_str("--O")?
                .unwrap_or(String::from(DEFAULT_O)),
            organizational_unit: args
                .opt_value_from_str("--OU")?
                .unwrap_or(String::from(DEFAULT_OU)),
            country: args
                .opt_value_from_str("--C")?
                .unwrap_or(String::from(DEFAULT_C)),
            state: args
                .opt_value_from_str("--ST")?
                .unwrap_or(String::from(DEFAULT_ST)),
        })
    }

    pub fn usage() {
        println!(
            r#"OPC UA Certificate Creator

This creates a self-signed key (private/private.pem) and X509 certificate (own/cert.der) for
use with OPC UA clients and servers. Use the flags to control what the certificate contains. For
convenience some values will be prefilled from defaults, but for production purposes all defaults
should be overridden.

Usage:
  -h, --help            Show help.
  -o, --overwrite       Overwrites existing files.
  --key-size size       Sets the key size in bits - [2048, 4096] (default: {})
  --pkipath path        Path to the OPC UA for Rust pki/ directory. (default: {})
  --duration days       The duration in days of this certificate before it expires. (default: {})
  --application-uri     The application's uri used by OPC UA for authentication purposes. (default: {})
  --add-computer-name   Add this computer's name (inferred from COMPUTERNAME / NAME environment variables) to the alt host names.
  --add-localhost-name  Add localhost, 127.0.0.1, ::1 to the alt host names.
  --hostnames names     Comma separated list of DNS/IP names to add as subject alt host names.
  --CN name             Specifies the Common Name for the cert (default: {}).
  --O name              Specifies the Organization for the cert (default: {}).
  --OU name             Specifies the Organization Unit for the cert (default: {}).
  --C name              Specifies the Country for the cert (default: {}).
  --ST name             "Specifies the State for the cert. (default: {})"#,
            DEFAULT_KEY_SIZE,
            DEFAULT_PKI_PATH,
            DEFAULT_DURATION,
            DEFAULT_APPLICATION_URI,
            DEFAULT_CN,
            DEFAULT_O,
            DEFAULT_OU,
            DEFAULT_C,
            DEFAULT_ST
        );
    }
}

const DEFAULT_KEY_SIZE: u16 = 2048;
const DEFAULT_PKI_PATH: &'static str = ".";
const DEFAULT_DURATION: u32 = 365;
const DEFAULT_APPLICATION_URI: &'static str = "urn:OPCUAForRust";
const DEFAULT_CN: &'static str = "OPC UA Demo Key";
const DEFAULT_O: &'static str = "OPC UA for Rust";
const DEFAULT_OU: &'static str = "Certificate Creator";
const DEFAULT_C: &'static str = "IE";
const DEFAULT_ST: &'static str = "Dublin";

fn parse_x509_args() -> Result<(X509Data, bool, PathBuf), ()> {
    // Read command line arguments
    let args = Args::parse_args().map_err(|_| Args::usage())?;
    if args.help || ![2048u16, 4096u16].contains(&args.key_size) || args.duration == 0 {
        Args::usage();
        Err(())
    } else {
        let pki_path = args.pki_path;
        let key_size = args.key_size as u32;
        let overwrite = args.overwrite;
        let certificate_duration_days = args.duration;

        let common_name = args.common_name;
        let organization = args.organization;
        let organizational_unit = args.organizational_unit;
        let country = args.country;
        let state = args.state;
        let application_uri = args.application_uri;
        let add_localhost = args.add_localhost_name;
        let add_computer_name = args.add_computer_name;

        // Create alt host names for application uri, localhost and computer name if required
        let hostnames: Vec<String> =
            args.hostnames.split(",").map(|s| s.to_string()).collect();
        let alt_host_names = X509Data::alt_host_names(
            &application_uri,
            Some(hostnames),
            add_localhost,
            add_computer_name,
        );

        // Add the host names that were supplied by argument
        if alt_host_names.len() == 1 {
            eprintln!("No alt host names were supplied or could be inferred. Certificate is useless without at least one DNS entry.");
            return Err(());
        }

        Ok((
            X509Data {
                key_size,
                common_name,
                organization,
                organizational_unit,
                country,
                state,
                alt_host_names,
                certificate_duration_days,
            },
            overwrite,
            PathBuf::from(&pki_path),
        ))
    }
}<|MERGE_RESOLUTION|>--- conflicted
+++ resolved
@@ -30,16 +30,11 @@
         {
             eprintln!("Certificate creation failed, check above for errors");
         } else {
-<<<<<<< HEAD
             println!(
                 "Certificate and private key have been written to {} and {}",
-                cert_store.own_cert_path().to_string_lossy(),
-                cert_store.own_private_key_path().to_string_lossy()
+                cert_store.own_certificate_path().display(),
+                cert_store.own_private_key_path().display()
             );
-=======
-            println!("Certificate and private key have been written to {} and {}",
-                     cert_store.own_certificate_path().display(), cert_store.own_private_key_path().display());
->>>>>>> 037753e3
         }
     }
 }
